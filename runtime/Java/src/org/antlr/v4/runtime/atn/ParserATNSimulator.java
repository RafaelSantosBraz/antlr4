/*
 * [The "BSD license"]
 *  Copyright (c) 2012 Terence Parr
 *  Copyright (c) 2012 Sam Harwell
 *  All rights reserved.
 *
 *  Redistribution and use in source and binary forms, with or without
 *  modification, are permitted provided that the following conditions
 *  are met:
 *
 *  1. Redistributions of source code must retain the above copyright
 *     notice, this list of conditions and the following disclaimer.
 *  2. Redistributions in binary form must reproduce the above copyright
 *     notice, this list of conditions and the following disclaimer in the
 *     documentation and/or other materials provided with the distribution.
 *  3. The name of the author may not be used to endorse or promote products
 *     derived from this software without specific prior written permission.
 *
 *  THIS SOFTWARE IS PROVIDED BY THE AUTHOR ``AS IS'' AND ANY EXPRESS OR
 *  IMPLIED WARRANTIES, INCLUDING, BUT NOT LIMITED TO, THE IMPLIED WARRANTIES
 *  OF MERCHANTABILITY AND FITNESS FOR A PARTICULAR PURPOSE ARE DISCLAIMED.
 *  IN NO EVENT SHALL THE AUTHOR BE LIABLE FOR ANY DIRECT, INDIRECT,
 *  INCIDENTAL, SPECIAL, EXEMPLARY, OR CONSEQUENTIAL DAMAGES (INCLUDING, BUT
 *  NOT LIMITED TO, PROCUREMENT OF SUBSTITUTE GOODS OR SERVICES; LOSS OF USE,
 *  DATA, OR PROFITS; OR BUSINESS INTERRUPTION) HOWEVER CAUSED AND ON ANY
 *  THEORY OF LIABILITY, WHETHER IN CONTRACT, STRICT LIABILITY, OR TORT
 *  (INCLUDING NEGLIGENCE OR OTHERWISE) ARISING IN ANY WAY OUT OF THE USE OF
 *  THIS SOFTWARE, EVEN IF ADVISED OF THE POSSIBILITY OF SUCH DAMAGE.
 */

package org.antlr.v4.runtime.atn;

import org.antlr.v4.runtime.CommonTokenStream;
import org.antlr.v4.runtime.IntStream;
import org.antlr.v4.runtime.NoViableAltException;
import org.antlr.v4.runtime.Parser;
import org.antlr.v4.runtime.ParserRuleContext;
import org.antlr.v4.runtime.RuleContext;
import org.antlr.v4.runtime.Token;
import org.antlr.v4.runtime.TokenStream;
import org.antlr.v4.runtime.dfa.DFA;
import org.antlr.v4.runtime.dfa.DFAState;
import org.antlr.v4.runtime.misc.IntegerList;
import org.antlr.v4.runtime.misc.Interval;
import org.antlr.v4.runtime.misc.NotNull;
import org.antlr.v4.runtime.misc.Nullable;

import java.util.ArrayList;
import java.util.Arrays;
import java.util.BitSet;
import java.util.Collection;
import java.util.Collections;
import java.util.Comparator;
import java.util.HashSet;
import java.util.List;
import java.util.Set;
import java.util.concurrent.atomic.AtomicReference;

/**
 The embodiment of the adaptive LL(*) parsing strategy.

 The basic complexity of the adaptive strategy makes it harder to
 understand. We begin with ATN simulation to build paths in a
 DFA. Subsequent prediction requests go through the DFA first. If
 they reach a state without an edge for the current symbol, the
 algorithm fails over to the ATN simulation to complete the DFA
 path for the current input (until it finds a conflict state or
 uniquely predicting state).

 All of that is done without using the outer context because we
 want to create a DFA that is not dependent upon the rule
 invocation stack when we do a prediction.  One DFA works in all
 contexts. We avoid using context not necessarily because it
 slower, although it can be, but because of the DFA caching
 problem.  The closure routine only considers the rule invocation
 stack created during prediction beginning in the entry rule.  For
 example, if prediction occurs without invoking another rule's
 ATN, there are no context stacks in the configurations. When this
 leads to a conflict, we don't know if it's an ambiguity or a
 weakness in the strong LL(*) parsing strategy (versus full
 LL(*)).

 So, we simply retry the ATN simulation again, this time
 using full outer context and filling a dummy DFA (to avoid
 polluting the context insensitive DFA). Configuration context
 stacks will be the full invocation stack from the start rule. If
 we get a conflict using full context, then we can definitively
 say we have a true ambiguity for that input sequence. If we don't
 get a conflict, it implies that the decision is sensitive to the
 outer context. (It is not context-sensitive in the sense of
 context sensitive grammars.) We create a special DFA accept state
 that maps rule context to a predicted alternative. That is the
 only modification needed to handle full LL(*) prediction. In
 general, full context prediction will use more lookahead than
 necessary, but it pays to share the same DFA. For a schedule
 proof that full context prediction uses that most the same amount
 of lookahead as a context insensitive prediction, see the comment
 on method retryWithContext().

 So, the strategy is complex because we bounce back and forth from
 the ATN to the DFA, simultaneously performing predictions and
 extending the DFA according to previously unseen input
 sequences. The retry with full context is a recursive call to the
 same function naturally because it does the same thing, just with
 a different initial context. The problem is, that we need to pass
 in a "full context mode" parameter so that it knows to report
 conflicts differently. It also knows not to do a retry, to avoid
 infinite recursion, if it is already using full context.

 Retry a simulation using full outer context.
	 *
	 *  One of the key assumptions here is that using full context
	 *  can use at most the same amount of input as a simulation
	 *  that is not useful context (i.e., it uses all possible contexts
	 *  that could invoke our entry rule. I believe that this is true
	 *  and the proof might go like this.
	 *
	 *  THEOREM:  The amount of input consumed during a full context
	 *  simulation is at most the amount of input consumed during a
	 *  non full context simulation.
	 *
	 *  PROOF: Let D be the DFA state at which non-context simulation
	 *  terminated. That means that D does not have a configuration for
	 *  which we can legally pursue more input. (It is legal to work only
	 *  on configurations for which there is no conflict with another
	 *  configuration.) Now we restrict ourselves to following ATN edges
	 *  associated with a single context. Choose any DFA state D' along
	 *  the path (same input) to D. That state has either the same number
	 *  of configurations or fewer. (If the number of configurations is
	 *  the same, then we have degenerated to the non-context case.) Now
	 *  imagine that we restrict to following edges associated with
	 *  another single context and that we reach DFA state D'' for the
	 *  same amount of input as D'. The non-context simulation merges D'
	 *  and D''. The union of the configuration sets either has the same
	 *  number of configurations as both D' and D'' or it has more. If it
	 *  has the same number, we are no worse off and the merge does not
	 *  force us to look for more input than we would otherwise have to
	 *  do. If the union has more configurations, it can introduce
	 *  conflicts but not new alternatives--we cannot conjure up alternatives
	 *  by computing closure on the DFA state.  Here are the cases for
	 *  D' union D'':
	 *
	 *  1. No increase in configurations, D' = D''
	 *  2. Add configuration that introduces a new alternative number.
	 *     This cannot happen because no new alternatives are introduced
	 *     while computing closure, even during start state computation.
	 *  3. D'' adds a configuration that does not conflict with any
	 *     configuration in D'.  Simulating without context would then have
	 *     forced us to use more lookahead than D' (full context) alone.
	 *  3. D'' adds a configuration that introduces a conflict with a
	 *     configuration in D'. There are 2 cases:
	 *     a. The conflict does not cause termination (D' union D''
	 *        is added to the work list). Again no context simulation requires
	 *        more input.
	 *     b. The conflict does cause termination, but this cannot happen.
	 *        By definition, we know that with ALL contexts merged we
	 *        don't terminate until D and D' uses less input than D. Therefore
	 *        no context simulation requires more input than full context
	 *        simulation.
	 *
	 *  We have covered all the cases and there is never a situation where
	 *  a single, full context simulation requires more input than a
	 *  no context simulation.

	 I spent a bunch of time thinking about this problem after finding
	 a case where context-sensitive ATN simulation looks beyond what they
	 no context simulation uses. the no context simulation for if then else
	 stops at the else whereas full context scans through to the end of the
	 statement to decide that the "else statement" clause is ambiguous. And
	 sometimes it is not ambiguous! Ok, I made an untrue assumption in my
	 proof which I won't bother going to. the important thing is what I'm
	 going to do about it. I thought I had a simple answer, but nope. It
	 turns out that the if then else case is perfect example of something
	 that has the following characteristics:

	 * no context conflicts at k=1
	 * full context at k=(1 + length of statement) can be both ambiguous and not
	   ambiguous depending on the input, though I think from different contexts.

	 But, the good news is that the k=1 case is a special case in that
	 SLL(1) and LL(1) have exactly the same power so we can conclude that
	 conflicts at k=1 are true ambiguities and we do not need to pursue
	 context-sensitive parsing. That covers a huge number of cases
	 including the if then else clause and the predicated precedence
	 parsing mechanism. whew! because that could be extremely expensive if
	 we had to do context.

	 Further, there is no point in doing full context if none of the
	 configurations dip into the outer context. This nicely handles cases
	 such as super constructor calls versus function calls. One grammar
	 might look like this:

	 ctorBody : '{' superCall? stat* '}' ;

	 Or, you might see something like

	 stat : superCall ';' | expression ';' | ... ;

	 In both cases I believe that no closure operations will dip into the
	 outer context. In the first case ctorBody in the worst case will stop
	 at the '}'. In the 2nd case it should stop at the ';'. Both cases
	 should stay within the entry rule and not dip into the outer context.

	 So, we now cover what I hope is the vast majority of the cases (in
	 particular the very important precedence parsing case). Anything that
	 needs k>1 and dips into the outer context requires a full context
	 retry. In this case, I'm going to start out with a brain-dead solution
	 which is to mark the DFA state as context-sensitive when I get a
	 conflict. Any further DFA simulation that reaches that state will
	 launch an ATN simulation to get the prediction, without updating the
	 DFA or storing any context information. Later, I can make this more
	 efficient, but at least in this case I can guarantee that it will
	 always do the right thing. We are not making any assumptions about
	 lookahead depth.

	 Ok, writing this up so I can put in a comment.

	 Upon conflict in the no context simulation:

	 * if k=1, report ambiguity and resolve to the minimum conflicting alternative

	 * if k=1 and predicates, no report and include the predicate to
	   predicted alternative map in the DFA state

	 * if k=* and we did not dip into the outer context, report ambiguity
	   and resolve to minimum conflicting alternative

	 * if k>1 and we dip into outer context, retry with full context
		 * if conflict, report ambiguity and resolve to minimum conflicting
		   alternative, mark DFA as context-sensitive
		 * If no conflict, report ctx sensitivity and mark DFA as context-sensitive
		 * Technically, if full context k is less than no context k, we can
			 reuse the conflicting DFA state so we don't have to create special
			 DFA paths branching from context, but we can leave that for
			 optimization later if necessary.

	 * if non-greedy, no report and resolve to the exit alternative
 *
 * 	By default we do full context-sensitive LL(*) parsing not
 	 *  Strong LL(*) parsing. If we fail with Strong LL(*) we
 	 *  try full LL(*). That means we rewind and use context information
 	 *  when closure operations fall off the end of the rule that
 	 *  holds the decision were evaluating
*/
public class ParserATNSimulator<Symbol extends Token> extends ATNSimulator {
	public static final boolean debug = false;
	public static final boolean dfa_debug = false;
	public static final boolean retry_debug = false;

	private PredictionMode predictionMode = PredictionMode.LL;
	public boolean force_global_context = false;
	public boolean always_try_local_context = true;

	public boolean optimize_unique_closure = true;
	public boolean optimize_ll1 = true;
	public boolean optimize_hidden_conflicted_configs = false;
	public boolean optimize_tail_calls = true;
	public boolean tail_call_preserves_sll = true;
	public boolean treat_sllk1_conflict_as_ambiguity = false;

	public static boolean optimize_closure_busy = true;

	@Nullable
	protected final Parser<Symbol> parser;

<<<<<<< HEAD
	/**
	 * When {@code true}, ambiguous alternatives are reported when they are
	 * encountered within {@link #execATN}. When {@code false}, these messages
	 * are suppressed. The default is {@code false}.
	 * <p>
	 * When messages about ambiguous alternatives are not required, setting this
	 * to {@code false} enables additional internal optimizations which may lose
	 * this information.
=======
	@NotNull
	public final DFA[] decisionToDFA;

	/** SLL, LL, or LL + exact ambig detection? */
	@NotNull
	private PredictionMode mode = PredictionMode.LL;

	/** Each prediction operation uses a cache for merge of prediction contexts.
	 *  Don't keep around as it wastes huge amounts of memory. DoubleKeyMap
	 *  isn't synchronized but we're ok since two threads shouldn't reuse same
	 *  parser/atnsim object because it can only handle one input at a time.
	 *  This maps graphs a and b to merged result c. (a,b)->c. We can avoid
	 *  the merge if we ever see a and b again.  Note that (b,a)->c should
	 *  also be examined during cache lookup.
>>>>>>> ac7cc7da
	 */
	public boolean reportAmbiguities = false;

	/** By default we do full context-sensitive LL(*) parsing not
	 *  Strong LL(*) parsing. If we fail with Strong LL(*) we
	 *  try full LL(*). That means we rewind and use context information
	 *  when closure operations fall off the end of the rule that
	 *  holds the decision were evaluating.
	 */
	protected boolean userWantsCtxSensitive = true;

	/** Testing only! */
	public ParserATNSimulator(@NotNull ATN atn) {
		this(null, atn);
	}

	public ParserATNSimulator(@Nullable Parser<Symbol> parser, @NotNull ATN atn) {
		super(atn);
		this.parser = parser;
	}

	@NotNull
	public final PredictionMode getPredictionMode() {
		return predictionMode;
	}

	public final void setPredictionMode(@NotNull PredictionMode predictionMode) {
		this.predictionMode = predictionMode;
	}

	@Override
	public void reset() {
	}

	public int adaptivePredict(@NotNull TokenStream<? extends Symbol> input, int decision,
							   @Nullable ParserRuleContext<Symbol> outerContext)
	{
		return adaptivePredict(input, decision, outerContext, false);
	}

	public int adaptivePredict(@NotNull TokenStream<? extends Symbol> input,
							   int decision,
							   @Nullable ParserRuleContext<Symbol> outerContext,
							   boolean useContext)
	{
<<<<<<< HEAD
		DFA dfa = atn.decisionToDFA[decision];
		assert dfa != null;
		if (optimize_ll1 && !dfa.isEmpty()) {
			int ll_1 = input.LA(1);
			if (ll_1 >= 0 && ll_1 <= Short.MAX_VALUE) {
				int key = (decision << 16) + ll_1;
				Integer alt = atn.LL1Table.get(key);
				if (alt != null) {
					return alt;
				}
			}
		}

		if (force_global_context) {
			useContext = true;
		}
		else if (!always_try_local_context) {
			useContext |= dfa != null && dfa.isContextSensitive();
		}

		userWantsCtxSensitive = useContext || (predictionMode != PredictionMode.SLL && outerContext != null && !atn.decisionToState.get(decision).sll);
		if (outerContext == null) {
			outerContext = ParserRuleContext.emptyContext();
		}

		SimulatorState<Symbol> state = null;
		if (!dfa.isEmpty()) {
			state = getStartState(dfa, input, outerContext, useContext);
		}

		if ( state==null ) {
			return predictATN(dfa, input, outerContext, useContext);
		}
		else {
			//dump(dfa);
			// start with the DFA
			int m = input.mark();
			int index = input.index();
			try {
				int alt = execDFA(dfa, input, index, state);
				return alt;
			}
			finally {
				input.seek(index);
				input.release(m);
			}
		}
	}

	public SimulatorState<Symbol> getStartState(@NotNull DFA dfa,
										@NotNull TokenStream<? extends Symbol> input,
										@NotNull ParserRuleContext<Symbol> outerContext,
										boolean useContext) {

		if (!useContext) {
			if (dfa.s0.get() == null) {
				return null;
			}

			return new SimulatorState<Symbol>(outerContext, dfa.s0.get(), false, outerContext);
=======
		if ( debug || debug_list_atn_decisions )  {
			System.out.println("adaptivePredict decision "+decision+
								   " exec LA(1)=="+ getLookaheadName(input)+
								   " line "+input.LT(1).getLine()+":"+input.LT(1).getCharPositionInLine());
		}

		_input = input;
		_startIndex = input.index();
		_outerContext = outerContext;
		predict_calls++;
		DFA dfa = decisionToDFA[decision];

		int m = input.mark();
		int index = input.index();

		// Now we are certain to have a specific decision's DFA
		// But, do we still need an initial state?
		try {
			if ( dfa.s0==null ) {
				if ( outerContext ==null ) outerContext = ParserRuleContext.EMPTY;
				if ( debug || debug_list_atn_decisions )  {
					System.out.println("predictATN decision "+ dfa.decision+
									   " exec LA(1)=="+ getLookaheadName(input) +
									   ", outerContext="+ outerContext.toString(parser));
				}
				boolean fullCtx = false;
				ATNConfigSet s0_closure =
					computeStartState(dfa.atnStartState,
									  ParserRuleContext.EMPTY,
									  fullCtx);
				dfa.s0 = addDFAState(dfa, new DFAState(s0_closure));
			}

			// We can start with an existing DFA
			int alt = execATN(dfa, dfa.s0, input, index, outerContext);
			if ( debug ) System.out.println("DFA after predictATN: "+ dfa.toString(parser.getTokenNames()));
			return alt;
>>>>>>> ac7cc7da
		}

		ParserRuleContext<Symbol> remainingContext = outerContext;
		assert outerContext != null;
		DFAState s0 = dfa.s0full.get();
		while (remainingContext != null && s0 != null && s0.isContextSensitive()) {
			remainingContext = skipTailCalls(remainingContext);
			s0 = s0.getContextTarget(getReturnState(remainingContext));
			if (remainingContext.isEmpty()) {
				assert s0 == null || !s0.isContextSensitive();
			}
			else {
				remainingContext = remainingContext.getParent();
			}
		}

		if (s0 == null) {
			return null;
		}

		return new SimulatorState<Symbol>(outerContext, s0, useContext, remainingContext);
	}

<<<<<<< HEAD
	public int predictATN(@NotNull DFA dfa, @NotNull TokenStream<? extends Symbol> input,
						  @Nullable ParserRuleContext<Symbol> outerContext,
						  boolean useContext)
	{
		if ( outerContext==null ) outerContext = ParserRuleContext.emptyContext();
		if ( debug ) System.out.println("ATN decision "+dfa.decision+
										" exec LA(1)=="+ getLookaheadName(input) +
										", outerContext="+outerContext.toString(parser));

		int alt = 0;
		int m = input.mark();
		int index = input.index();
		try {
			SimulatorState<Symbol> state = computeStartState(dfa, outerContext, useContext);
			if (state.s0.isAcceptState) {
				return execDFA(dfa, input, index, state);
			}
			else {
				alt = execATN(dfa, input, index, state);
			}
		}
		catch (NoViableAltException nvae) {
			if ( debug ) dumpDeadEndConfigs(nvae);
			throw nvae;
		}
		finally {
			input.seek(index);
			input.release(m);
		}
		if ( debug ) System.out.println("DFA after predictATN: "+dfa.toString(parser.getTokenNames(), parser.getRuleNames()));
		return alt;
	}

	public int execDFA(@NotNull DFA dfa,
					   @NotNull TokenStream<? extends Symbol> input, int startIndex,
					   @NotNull SimulatorState<Symbol> state)
    {
		ParserRuleContext<Symbol> outerContext = state.outerContext;
		if ( dfa_debug ) System.out.println("DFA decision "+dfa.decision+
											" exec LA(1)=="+ getLookaheadName(input) +
											", outerContext="+outerContext.toString(parser));
		if ( dfa_debug ) System.out.print(dfa.toString(parser.getTokenNames(), parser.getRuleNames()));
		DFAState acceptState = null;
		DFAState s = state.s0;

		int t = input.LA(1);
		ParserRuleContext<Symbol> remainingOuterContext = state.remainingOuterContext;

		while ( true ) {
			if ( dfa_debug ) System.out.println("DFA state "+s.stateNumber+" LA(1)=="+getLookaheadName(input));
			if ( state.useContext ) {
				while ( s.isContextSymbol(t) ) {
					DFAState next = null;
					if (remainingOuterContext != null) {
						remainingOuterContext = skipTailCalls(remainingOuterContext);
						next = s.getContextTarget(getReturnState(remainingOuterContext));
					}

					if ( next == null ) {
						// fail over to ATN
						SimulatorState<Symbol> initialState = new SimulatorState<Symbol>(state.outerContext, s, state.useContext, remainingOuterContext);
						return execATN(dfa, input, startIndex, initialState);
					}

					remainingOuterContext = remainingOuterContext.getParent();
					s = next;
				}
			}
			if ( s.isAcceptState ) {
				if ( s.predicates!=null ) {
					if ( dfa_debug ) System.out.println("accept "+s);
				}
				else {
					if ( dfa_debug ) System.out.println("accept; predict "+s.prediction +" in state "+s.stateNumber);
				}
				acceptState = s;
				// keep going unless we're at EOF or state only has one alt number
				// mentioned in configs; check if something else could match
				// TODO: don't we always stop? only lexer would keep going
				// TODO: v3 dfa don't do this.
				break;
			}

			// t is not updated if one of these states is reached
			assert !s.isAcceptState;

			// if no edge, pop over to ATN interpreter, update DFA and return
			DFAState target = s.getTarget(t);
			if ( target == null ) {
				if ( dfa_debug && t>=0 ) System.out.println("no edge for "+parser.getTokenNames()[t]);
				int alt;
				if ( dfa_debug ) {
					Interval interval = Interval.of(startIndex, parser.getInputStream().index());
					System.out.println("ATN exec upon "+
									   parser.getInputStream().getText(interval) +
									   " at DFA state "+s.stateNumber);
				}

				SimulatorState<Symbol> initialState = new SimulatorState<Symbol>(outerContext, s, state.useContext, remainingOuterContext);
				alt = execATN(dfa, input, startIndex, initialState);
				// this adds edge even if next state is accept for
				// same alt; e.g., s0-A->:s1=>2-B->:s2=>2
				// TODO: This next stuff kills edge, but extra states remain. :(
				if ( s.isAcceptState && alt!=-1 ) {
					DFAState d = s.getTarget(input.LA(1));
					if ( d.isAcceptState && d.prediction==s.prediction ) {
						// we can carve it out.
						s.setTarget(input.LA(1), ERROR); // IGNORE really not error
					}
				}
				if ( dfa_debug ) {
					System.out.println("back from DFA update, alt="+alt+", dfa=\n"+dfa.toString(parser.getTokenNames(), parser.getRuleNames()));
					//dump(dfa);
				}
				// action already executed
				if ( dfa_debug ) System.out.println("DFA decision "+dfa.decision+
													" predicts "+alt);
				return alt; // we've updated DFA, exec'd action, and have our deepest answer
			}
			else if ( target == ERROR ) {
				SimulatorState<Symbol> errorState = new SimulatorState<Symbol>(outerContext, s, state.useContext, remainingOuterContext);
				return handleNoViableAlt(input, startIndex, errorState);
			}
			s = target;
			if (!s.isAcceptState && t != IntStream.EOF) {
				input.consume();
				t = input.LA(1);
			}
		}
//		if ( acceptState==null ) {
//			if ( debug ) System.out.println("!!! no viable alt in dfa");
//			return -1;
//		}

		if ( acceptState.configs.getConflictingAlts()!=null ) {
			if ( dfa.atnStartState instanceof DecisionState ) {
				if (!userWantsCtxSensitive ||
					!acceptState.configs.getDipsIntoOuterContext() ||
					(treat_sllk1_conflict_as_ambiguity && input.index() == startIndex))
				{
					// we don't report the ambiguity again
					//if ( !acceptState.configset.hasSemanticContext() ) {
					//	reportAmbiguity(dfa, acceptState, startIndex, input.index(), acceptState.configset.getConflictingAlts(), acceptState.configset);
					//}
				}
				else {
					assert !state.useContext;

					// Before attempting full context prediction, check to see if there are
					// disambiguating or validating predicates to evaluate which allow an
					// immediate decision
					if ( acceptState.predicates!=null ) {
						int conflictIndex = input.index();
						if (conflictIndex != startIndex) {
							input.seek(startIndex);
						}

						BitSet predictions = evalSemanticContext(s.predicates, outerContext, true);
						if ( predictions.cardinality() == 1 ) {
							return predictions.nextSetBit(0);
						}

						if (conflictIndex != startIndex) {
							// restore the index so reporting the fallback to full
							// context occurs with the index at the correct spot
							input.seek(conflictIndex);
						}
					}

					if (reportAmbiguities) {
						SimulatorState<Symbol> fullContextState = computeStartState(dfa, outerContext, true);
						reportAttemptingFullContext(dfa, fullContextState, startIndex, input.index());
					}

					input.seek(startIndex);
					return adaptivePredict(input, dfa.decision, outerContext, true);
				}
			}
		}

		// Before jumping to prediction, check to see if there are
		// disambiguating or validating predicates to evaluate
		if ( s.predicates != null ) {
			int stopIndex = input.index();
			if (startIndex != stopIndex) {
				input.seek(startIndex);
			}

			BitSet alts = evalSemanticContext(s.predicates, outerContext, reportAmbiguities && predictionMode == PredictionMode.LL_EXACT_AMBIG_DETECTION);
			switch (alts.cardinality()) {
			case 0:
				throw noViableAlt(input, outerContext, s.configs, startIndex);

			case 1:
				return alts.nextSetBit(0);

			default:
				// report ambiguity after predicate evaluation to make sure the correct
				// set of ambig alts is reported.
				if (startIndex != stopIndex) {
					input.seek(stopIndex);
				}

				reportAmbiguity(dfa, s, startIndex, stopIndex, alts, s.configs);
				return alts.nextSetBit(0);
			}
		}

		if ( dfa_debug ) System.out.println("DFA decision "+dfa.decision+
											" predicts "+acceptState.prediction);
		return acceptState.prediction;
	}

=======
>>>>>>> ac7cc7da
	/** Performs ATN simulation to compute a predicted alternative based
	 *  upon the remaining input, but also updates the DFA cache to avoid
	 *  having to traverse the ATN again for the same input sequence.

	 There are some key conditions we're looking for after computing a new
	 set of ATN configs (proposed DFA state):
	       * if the set is empty, there is no viable alternative for current symbol
	       * does the state uniquely predict an alternative?
	       * does the state have a conflict that would prevent us from
	         putting it on the work list?
	       * if in non-greedy decision is there a config at a rule stop state?

	 We also have some key operations to do:
	       * add an edge from previous DFA state to potentially new DFA state, D,
	         upon current symbol but only if adding to work list, which means in all
	         cases except no viable alternative (and possibly non-greedy decisions?)
	       * collecting predicates and adding semantic context to DFA accept states
	       * adding rule context to context-sensitive DFA accept states
	       * consuming an input symbol
	       * reporting a conflict
	       * reporting an ambiguity
	       * reporting a context sensitivity
	       * reporting insufficient predicates

	 We should isolate those operations, which are side-effecting, to the
	 main work loop. We can isolate lots of code into other functions, but
	 they should be side effect free. They can return package that
	 indicates whether we should report something, whether we need to add a
	 DFA edge, whether we need to augment accept state with semantic
	 context or rule invocation context. Actually, it seems like we always
	 add predicates if they exist, so that can simply be done in the main
	 loop for any accept state creation or modification request.

	 cover these cases:
	    dead end
	    single alt
	    single alt + preds
	    conflict
	    conflict + preds

	 TODO: greedy + those

	 */
<<<<<<< HEAD
	public int execATN(@NotNull DFA dfa,
					   @NotNull TokenStream<? extends Symbol> input, int startIndex,
					   @NotNull SimulatorState<Symbol> initialState)
=======
	protected int execATN(@NotNull DFA dfa, @NotNull DFAState s0,
					   @NotNull TokenStream input, int startIndex,
					   ParserRuleContext outerContext)
>>>>>>> ac7cc7da
	{
		if ( debug ) System.out.println("execATN decision "+dfa.decision+" exec LA(1)=="+ getLookaheadName(input));

		final ParserRuleContext<Symbol> outerContext = initialState.outerContext;
		final boolean useContext = initialState.useContext;

		int t = input.LA(1);

		SimulatorState<Symbol> previous = initialState;

		PredictionContextCache contextCache = new PredictionContextCache();
		while (true) { // while more work
<<<<<<< HEAD
			SimulatorState<Symbol> nextState = computeReachSet(dfa, previous, t, contextCache);
			if (nextState == null) {
				addDFAEdge(previous.s0, input.LA(1), ERROR);
				return handleNoViableAlt(input, startIndex, previous);
			}

			DFAState D = nextState.s0;

			// predicted alt => accept state
			assert D.isAcceptState || getUniqueAlt(D.configs) == ATN.INVALID_ALT_NUMBER;
			// conflicted => accept state
			assert D.isAcceptState || D.configs.getConflictingAlts() == null;

			if (D.isAcceptState) {
				int predictedAlt = D.configs.getConflictingAlts() == null ? getUniqueAlt(D.configs) : ATN.INVALID_ALT_NUMBER;
				if ( predictedAlt!=ATN.INVALID_ALT_NUMBER ) {
					if (optimize_ll1
						&& input.index() == startIndex
						&& nextState.outerContext == nextState.remainingOuterContext
						&& dfa.decision >= 0
						&& !D.configs.hasSemanticContext())
					{
						if (t >= 0 && t <= Short.MAX_VALUE) {
							int key = (dfa.decision << 16) + t;
							atn.LL1Table.put(key, predictedAlt);
						}
					}

					if (useContext && always_try_local_context) {
						reportContextSensitivity(dfa, nextState, startIndex, input.index());
					}
				}
				else if ( D.configs.getConflictingAlts()!=null ) {
					predictedAlt = D.prediction;
//						int k = input.index() - startIndex + 1; // how much input we used
//						System.out.println("used k="+k);
						if ( !userWantsCtxSensitive ||
							 !D.configs.getDipsIntoOuterContext() ||
							 (treat_sllk1_conflict_as_ambiguity && input.index() == startIndex))
						{
							if ( reportAmbiguities && !D.configs.hasSemanticContext() ) {
								reportAmbiguity(dfa, D, startIndex, input.index(), D.configs.getConflictingAlts(), D.configs);
							}
						}
						else {
							assert !useContext;
							assert D.isAcceptState;

							if ( D.configs.hasSemanticContext() ) {
								int nalts = atn.getDecisionState(dfa.decision).getNumberOfTransitions();
								DFAState.PredPrediction[] predPredictions = D.predicates;
								if (predPredictions != null) {
									int conflictIndex = input.index();
									if (conflictIndex != startIndex) {
										input.seek(startIndex);
									}

									// always use complete evaluation here since we'll want to retry with full context if still ambiguous
									BitSet alts = evalSemanticContext(predPredictions, outerContext, true);
									if (alts.cardinality() == 1) {
										return alts.nextSetBit(0);
									}

									if (conflictIndex != startIndex) {
										// restore the index so reporting the fallback to full
										// context occurs with the index at the correct spot
										input.seek(conflictIndex);
									}
								}
							}

							if ( debug ) System.out.println("RETRY with outerContext="+outerContext);
							SimulatorState<Symbol> fullContextState = computeStartState(dfa, outerContext, true);
							if (reportAmbiguities) {
								reportAttemptingFullContext(dfa, fullContextState, startIndex, input.index());
							}

							input.seek(startIndex);
							return execATN(dfa, input, startIndex, fullContextState);
						}
				}

				if ( D.predicates != null ) {
					int stopIndex = input.index();
					if (startIndex != stopIndex) {
=======
			DFAState D = getExistingTargetState(previousD, t);
			if (D == null) {
				D = computeTargetState(dfa, previousD, t);
			}

			if (D == ERROR) {
				// if any configs in previous dipped into outer context, that
				// means that input up to t actually finished entry rule
				// at least for SLL decision. Full LL doesn't dip into outer
				// so don't need special case.
				// We will get an error no matter what so delay until after
				// decision; better error message. Also, no reachable target
				// ATN states in SLL implies LL will also get nowhere.
				// If conflict in states that dip out, choose min since we
				// will get error no matter what.
				int alt = getAltThatFinishedDecisionEntryRule(previousD.configs);
				if ( alt!=ATN.INVALID_ALT_NUMBER ) {
					// return w/o altering DFA
					return alt;
				}

				throw noViableAlt(input, outerContext, previousD.configs, startIndex);
			}

			if ( D.requiresFullContext && mode != PredictionMode.SLL ) {
				// IF PREDS, MIGHT RESOLVE TO SINGLE ALT => SLL (or syntax error)
				if ( D.predicates!=null ) {
					if ( debug ) System.out.println("DFA state has preds in DFA sim LL failover");
					int conflictIndex = input.index();
					if (conflictIndex != startIndex) {
>>>>>>> ac7cc7da
						input.seek(startIndex);
					}

					BitSet alts = evalSemanticContext(D.predicates, outerContext, reportAmbiguities && predictionMode == PredictionMode.LL_EXACT_AMBIG_DETECTION);
					D.prediction = ATN.INVALID_ALT_NUMBER;
					switch (alts.cardinality()) {
					case 0:
						throw noViableAlt(input, outerContext, D.configs, startIndex);

					case 1:
						return alts.nextSetBit(0);

					default:
						// report ambiguity after predicate evaluation to make sure the correct
						// set of ambig alts is reported.
						if (startIndex != stopIndex) {
							input.seek(stopIndex);
						}

						reportAmbiguity(dfa, D, startIndex, stopIndex, alts, D.configs);
						return alts.nextSetBit(0);
					}
				}

				return predictedAlt;
			}

			previous = nextState;

			if (t != IntStream.EOF) {
				input.consume();
				t = input.LA(1);
			}
		}
	}

<<<<<<< HEAD
	protected int handleNoViableAlt(@NotNull TokenStream<? extends Symbol> input, int startIndex, @NotNull SimulatorState<Symbol> previous) {
		if (previous.s0 != null) {
			BitSet alts = new BitSet();
			for (ATNConfig config : previous.s0.configs) {
				if (config.getReachesIntoOuterContext() || config.getState() instanceof RuleStopState) {
					alts.set(config.getAlt());
=======
	/**
	 * Get an existing target state for an edge in the DFA. If the target state
	 * for the edge has not yet been computed or is otherwise not available,
	 * this method returns {@code null}.
	 *
	 * @param previousD The current DFA state
	 * @param t The next input symbol
	 * @return The existing target DFA state for the given input symbol
	 * {@code t}, or {@code null} if the target state for this edge is not
	 * already cached
	 */
	@Nullable
	protected DFAState getExistingTargetState(@NotNull DFAState previousD, int t) {
		DFAState[] edges = previousD.edges;
		if (edges == null || t + 1 < 0 || t + 1 >= edges.length) {
			return null;
		}

		return edges[t + 1];
	}

	/**
	 * Compute a target state for an edge in the DFA, and attempt to add the
	 * computed state and corresponding edge to the DFA.
	 *
	 * @param dfa The DFA
	 * @param previousD The current DFA state
	 * @param t The next input symbol
	 *
	 * @return The computed target DFA state for the given input symbol
	 * {@code t}. If {@code t} does not lead to a valid DFA state, this method
	 * returns {@link #ERROR}.
	 */
	@NotNull
	protected DFAState computeTargetState(@NotNull DFA dfa, @NotNull DFAState previousD, int t) {
		ATNConfigSet reach = computeReachSet(previousD.configs, t, false);
		if ( reach==null ) {
			addDFAEdge(dfa, previousD, t, ERROR);
			return ERROR;
		}

		// create new target state; we'll add to DFA after it's complete
		DFAState D = new DFAState(reach);

		int predictedAlt = getUniqueAlt(reach);

		if ( debug ) {
			Collection<BitSet> altSubSets = PredictionMode.getConflictingAltSubsets(reach);
			System.out.println("SLL altSubSets="+altSubSets+
							   ", configs="+reach+
							   ", predict="+predictedAlt+", allSubsetsConflict="+
								   PredictionMode.allSubsetsConflict(altSubSets)+", conflictingAlts="+
							   getConflictingAlts(reach));
		}

		if ( predictedAlt!=ATN.INVALID_ALT_NUMBER ) {
			// NO CONFLICT, UNIQUELY PREDICTED ALT
			D.isAcceptState = true;
			D.configs.uniqueAlt = predictedAlt;
			D.prediction = predictedAlt;
		}
		else if ( PredictionMode.hasSLLConflictTerminatingPrediction(mode, reach) ) {
			// MORE THAN ONE VIABLE ALTERNATIVE
			D.configs.conflictingAlts = getConflictingAlts(reach);
			D.requiresFullContext = true;
			// in SLL-only mode, we will stop at this state and return the minimum alt
			D.isAcceptState = true;
			D.prediction = D.configs.conflictingAlts.nextSetBit(0);
		}

		if ( D.isAcceptState && D.configs.hasSemanticContext ) {
			predicateDFAState(D, atn.getDecisionState(dfa.decision));
			if (D.predicates != null) {
				D.prediction = ATN.INVALID_ALT_NUMBER;
			}
		}

		// all adds to dfa are done after we've created full D state
		D = addDFAEdge(dfa, previousD, t, D);
		return D;
	}

	protected void predicateDFAState(DFAState dfaState, DecisionState decisionState) {
		// We need to test all predicates, even in DFA states that
		// uniquely predict alternative.
		int nalts = decisionState.getNumberOfTransitions();
		// Update DFA so reach becomes accept state with (predicate,alt)
		// pairs if preds found for conflicting alts
		BitSet altsToCollectPredsFrom = getConflictingAltsOrUniqueAlt(dfaState.configs);
		SemanticContext[] altToPred = getPredsForAmbigAlts(altsToCollectPredsFrom, dfaState.configs, nalts);
		if ( altToPred!=null ) {
			dfaState.predicates = getPredicatePredictions(altsToCollectPredsFrom, altToPred);
			dfaState.prediction = ATN.INVALID_ALT_NUMBER; // make sure we use preds
		}
		else {
			// There are preds in configs but they might go away
			// when OR'd together like {p}? || NONE == NONE. If neither
			// alt has preds, resolve to min alt
			dfaState.prediction = altsToCollectPredsFrom.nextSetBit(0);
		}
	}

	// comes back with reach.uniqueAlt set to a valid alt
	protected int execATNWithFullContext(DFA dfa,
										 DFAState D, // how far we got before failing over
										 @NotNull ATNConfigSet s0,
										 @NotNull TokenStream input, int startIndex,
										 ParserRuleContext outerContext,
										 int SLL_min_alt) // todo: is this in D as min ambig alts?
	{
		retry_with_context++;
		reportAttemptingFullContext(dfa, s0, startIndex, input.index());

		if ( debug || debug_list_atn_decisions ) {
			System.out.println("execATNWithFullContext "+s0);
		}
		boolean fullCtx = true;
		boolean foundExactAmbig = false;
		ATNConfigSet reach = null;
		ATNConfigSet previous = s0;
		input.seek(startIndex);
		int t = input.LA(1);
		int predictedAlt;
		while (true) { // while more work
//			System.out.println("LL REACH "+getLookaheadName(input)+
//							   " from configs.size="+previous.size()+
//							   " line "+input.LT(1).getLine()+":"+input.LT(1).getCharPositionInLine());
			reach = computeReachSet(previous, t, fullCtx);
			if ( reach==null ) {
				// if any configs in previous dipped into outer context, that
				// means that input up to t actually finished entry rule
				// at least for LL decision. Full LL doesn't dip into outer
				// so don't need special case.
				// We will get an error no matter what so delay until after
				// decision; better error message. Also, no reachable target
				// ATN states in SLL implies LL will also get nowhere.
				// If conflict in states that dip out, choose min since we
				// will get error no matter what.
				int alt = getAltThatFinishedDecisionEntryRule(previous);
				if ( alt!=ATN.INVALID_ALT_NUMBER ) {
					return alt;
>>>>>>> ac7cc7da
				}
			}

			if (!alts.isEmpty()) {
				return alts.nextSetBit(0);
			}
		}

		throw noViableAlt(input, previous.outerContext, previous.s0.configs, startIndex);
	}

	protected SimulatorState<Symbol> computeReachSet(DFA dfa, SimulatorState<Symbol> previous, int t, PredictionContextCache contextCache) {
		final boolean useContext = previous.useContext;
		ParserRuleContext<Symbol> remainingGlobalContext = previous.remainingOuterContext;

		DFAState s = previous.s0;
		if ( useContext ) {
			while ( s.isContextSymbol(t) ) {
				DFAState next = null;
				if (remainingGlobalContext != null) {
					remainingGlobalContext = skipTailCalls(remainingGlobalContext);
					next = s.getContextTarget(getReturnState(remainingGlobalContext));
				}

				if ( next == null ) {
					break;
				}

				remainingGlobalContext = remainingGlobalContext.getParent();
				s = next;
			}
		}

		assert !s.isAcceptState;
		if ( s.isAcceptState ) {
			return new SimulatorState<Symbol>(previous.outerContext, s, useContext, remainingGlobalContext);
		}

		final DFAState s0 = s;

		DFAState existingTarget = s0 != null ? s0.getTarget(t) : null;
		if (existingTarget != null) {
			return new SimulatorState<Symbol>(previous.outerContext, existingTarget, useContext, remainingGlobalContext);
		}

		List<ATNConfig> closureConfigs = new ArrayList<ATNConfig>(s0.configs);
		IntegerList contextElements = null;
		ATNConfigSet reach = new ATNConfigSet();
		boolean stepIntoGlobal;
		do {
			boolean hasMoreContext = !useContext || remainingGlobalContext != null;
			if (!hasMoreContext) {
				reach.setOutermostConfigSet(true);
			}

			ATNConfigSet reachIntermediate = new ATNConfigSet();

			/* Configurations already in a rule stop state indicate reaching the end
			 * of the decision rule (local context) or end of the start rule (full
			 * context). Once reached, these configurations are never updated by a
			 * closure operation, so they are handled separately for the performance
			 * advantage of having a smaller intermediate set when calling closure.
			 *
			 * For full-context reach operations, separate handling is required to
			 * ensure that the alternative matching the longest overall sequence is
			 * chosen when multiple such configurations can match the input.
			 */
			List<ATNConfig> skippedStopStates = null;

			for (ATNConfig c : closureConfigs) {
				if ( debug ) System.out.println("testing "+getTokenName(t)+" at "+c.toString());

				if (c.getState() instanceof RuleStopState) {
					assert c.getContext().isEmpty();
					if (useContext && !c.getReachesIntoOuterContext() || t == IntStream.EOF) {
						if (skippedStopStates == null) {
							skippedStopStates = new ArrayList<ATNConfig>();
						}

<<<<<<< HEAD
						skippedStopStates.add(c);
					}
=======
	protected ATNConfigSet computeReachSet(ATNConfigSet closure, int t,
										   boolean fullCtx)
	{
		if ( debug ) System.out.println("in computeReachSet, starting closure: " + closure);

		if (mergeCache == null) {
			mergeCache = new DoubleKeyMap<PredictionContext, PredictionContext, PredictionContext>();
		}

		ATNConfigSet intermediate = new ATNConfigSet(fullCtx);

		/* Configurations already in a rule stop state indicate reaching the end
		 * of the decision rule (local context) or end of the start rule (full
		 * context). Once reached, these configurations are never updated by a
		 * closure operation, so they are handled separately for the performance
		 * advantage of having a smaller intermediate set when calling closure.
		 *
		 * For full-context reach operations, separate handling is required to
		 * ensure that the alternative matching the longest overall sequence is
		 * chosen when multiple such configurations can match the input.
		 */
		List<ATNConfig> skippedStopStates = null;
>>>>>>> ac7cc7da

					continue;
				}

				int n = c.getState().getNumberOfOptimizedTransitions();
				for (int ti=0; ti<n; ti++) {               // for each optimized transition
					Transition trans = c.getState().getOptimizedTransition(ti);
					ATNState target = getReachableTarget(c, trans, t);
					if ( target!=null ) {
						reachIntermediate.add(c.transform(target), contextCache);
					}
				}
			}


			/* This block optimizes the reach operation for intermediate sets which
			 * trivially indicate a termination state for the overall
			 * adaptivePredict operation.
			 *
			 * The conditions assume that intermediate
			 * contains all configurations relevant to the reach set, but this
			 * condition is not true when one or more configurations have been
			 * withheld in skippedStopStates.
			 */
			if (optimize_unique_closure && skippedStopStates == null && reachIntermediate.getUniqueAlt() != ATN.INVALID_ALT_NUMBER) {
				reachIntermediate.setOutermostConfigSet(reach.isOutermostConfigSet());
				reach = reachIntermediate;
				break;
			}

			/* If the reach set could not be trivially determined, perform a closure
			 * operation on the intermediate set to compute its initial value.
			 */
			final boolean collectPredicates = false;
			closure(reachIntermediate, reach, collectPredicates, hasMoreContext, contextCache);
			stepIntoGlobal = reach.getDipsIntoOuterContext();

			if (t == IntStream.EOF) {
				/* After consuming EOF no additional input is possible, so we are
				 * only interested in configurations which reached the end of the
				 * decision rule (local context) or end of the start rule (full
				 * context). Update reach to contain only these configurations. This
				 * handles both explicit EOF transitions in the grammar and implicit
				 * EOF transitions following the end of the decision or start rule.
				 *
				 * This is handled before the configurations in skippedStopStates,
				 * because any configurations potentially added from that list are
				 * already guaranteed to meet this condition whether or not it's
				 * required.
				 */
				reach = removeAllConfigsNotInRuleStopState(reach, contextCache);
			}

			/* If skippedStopStates is not null, then it contains at least one
			 * configuration. For full-context reach operations, these
			 * configurations reached the end of the start rule, in which case we
			 * only add them back to reach if no configuration during the current
			 * closure operation reached such a state. This ensures adaptivePredict
			 * chooses an alternative matching the longest overall sequence when
			 * multiple alternatives are viable.
			 */
			if (skippedStopStates != null && (!useContext || !PredictionMode.hasConfigInRuleStopState(reach))) {
				assert !skippedStopStates.isEmpty();
				for (ATNConfig c : skippedStopStates) {
					reach.add(c, contextCache);
				}
			}

			if (useContext && stepIntoGlobal) {
				reach.clear();

				remainingGlobalContext = skipTailCalls(remainingGlobalContext);
				int nextContextElement = getReturnState(remainingGlobalContext);
				if (contextElements == null) {
					contextElements = new IntegerList();
				}

				if (remainingGlobalContext.isEmpty()) {
					remainingGlobalContext = null;
				} else {
					remainingGlobalContext = remainingGlobalContext.getParent();
				}

				contextElements.add(nextContextElement);
				if (nextContextElement != PredictionContext.EMPTY_FULL_STATE_KEY) {
					for (int i = 0; i < closureConfigs.size(); i++) {
						closureConfigs.set(i, closureConfigs.get(i).appendContext(nextContextElement, contextCache));
					}
				}
			}
		} while (useContext && stepIntoGlobal);

		if (reach.isEmpty()) {
			addDFAEdge(s0, t, ERROR);
			return null;
		}

		DFAState dfaState = null;
		if (s0 != null) {
			dfaState = addDFAEdge(dfa, s0, t, contextElements, reach, contextCache);
		}

		assert !useContext || !dfaState.configs.getDipsIntoOuterContext();
		return new SimulatorState<Symbol>(previous.outerContext, dfaState, useContext, remainingGlobalContext);
	}

	/**
	 * Return a configuration set containing only the configurations from
	 * {@code configs} which are in a {@link RuleStopState}. If all
	 * configurations in {@code configs} are already in a rule stop state, this
	 * method simply returns {@code configs}.
	 *
	 * @param configs the configuration set to update
	 * @param contextCache the {@link PredictionContext} cache
	 *
	 * @return {@code configs} if all configurations in {@code configs} are in a
	 * rule stop state, otherwise return a new configuration set containing only
	 * the configurations from {@code configs} which are in a rule stop state
	 */
	@NotNull
	protected ATNConfigSet removeAllConfigsNotInRuleStopState(@NotNull ATNConfigSet configs, PredictionContextCache contextCache) {
		if (PredictionMode.allConfigsInRuleStopStates(configs)) {
			return configs;
		}

		ATNConfigSet result = new ATNConfigSet();
		for (ATNConfig config : configs) {
			if (!(config.getState() instanceof RuleStopState)) {
				continue;
			}

			result.add(config, contextCache);
		}

		return result;
	}

	@NotNull
<<<<<<< HEAD
	public SimulatorState<Symbol> computeStartState(DFA dfa,
											ParserRuleContext<Symbol> globalContext,
											boolean useContext)
=======
	protected ATNConfigSet computeStartState(@NotNull ATNState p,
										  @Nullable RuleContext ctx,
										  boolean fullCtx)
>>>>>>> ac7cc7da
	{
		DFAState s0 = useContext ? dfa.s0full.get() : dfa.s0.get();
		if (s0 != null) {
			if (!useContext) {
				return new SimulatorState<Symbol>(globalContext, s0, useContext, globalContext);
			}

			s0.setContextSensitive(atn);
		}

		final int decision = dfa.decision;
		@NotNull
		final ATNState p = dfa.atnStartState;

		int previousContext = 0;
		ParserRuleContext<Symbol> remainingGlobalContext = globalContext;
		PredictionContext initialContext = useContext ? PredictionContext.EMPTY_FULL : PredictionContext.EMPTY_LOCAL; // always at least the implicit call to start rule
		PredictionContextCache contextCache = new PredictionContextCache();
		if (useContext) {
			while (s0 != null && s0.isContextSensitive() && remainingGlobalContext != null) {
				DFAState next;
				remainingGlobalContext = skipTailCalls(remainingGlobalContext);
				if (remainingGlobalContext.isEmpty()) {
					next = s0.getContextTarget(PredictionContext.EMPTY_FULL_STATE_KEY);
					previousContext = PredictionContext.EMPTY_FULL_STATE_KEY;
					remainingGlobalContext = null;
				}
				else {
					previousContext = getReturnState(remainingGlobalContext);
					next = s0.getContextTarget(previousContext);
					initialContext = initialContext.appendContext(previousContext, contextCache);
					remainingGlobalContext = remainingGlobalContext.getParent();
				}

				if (next == null) {
					break;
				}

				s0 = next;
			}
		}

		if (s0 != null && !s0.isContextSensitive()) {
			return new SimulatorState<Symbol>(globalContext, s0, useContext, remainingGlobalContext);
		}

		ATNConfigSet configs = new ATNConfigSet();
		while (true) {
			ATNConfigSet reachIntermediate = new ATNConfigSet();
			int n = p.getNumberOfTransitions();
			for (int ti=0; ti<n; ti++) {
				// for each transition
				ATNState target = p.transition(ti).target;
				reachIntermediate.add(ATNConfig.create(target, ti + 1, initialContext));
			}

			boolean hasMoreContext = remainingGlobalContext != null;
			if (!hasMoreContext) {
				configs.setOutermostConfigSet(true);
			}

			final boolean collectPredicates = true;
			closure(reachIntermediate, configs, collectPredicates, hasMoreContext, contextCache);
			boolean stepIntoGlobal = configs.getDipsIntoOuterContext();

			DFAState next = addDFAState(dfa, configs, contextCache);
			if (s0 == null) {
				AtomicReference<DFAState> reference = useContext ? dfa.s0full : dfa.s0;
				if (!reference.compareAndSet(null, next)) {
					next = reference.get();
				}
			}
			else {
				s0.setContextTarget(previousContext, next);
			}
			s0 = next;

			if (!useContext || !stepIntoGlobal) {
				break;
			}

			// TODO: make sure it distinguishes empty stack states
			next.setContextSensitive(atn);

			configs.clear();
			remainingGlobalContext = skipTailCalls(remainingGlobalContext);
			int nextContextElement = getReturnState(remainingGlobalContext);

			if (remainingGlobalContext.isEmpty()) {
				remainingGlobalContext = null;
			} else {
				remainingGlobalContext = remainingGlobalContext.getParent();
			}

			if (nextContextElement != PredictionContext.EMPTY_FULL_STATE_KEY) {
				initialContext = initialContext.appendContext(nextContextElement, contextCache);
			}

			previousContext = nextContextElement;
		}

		return new SimulatorState<Symbol>(globalContext, s0, useContext, remainingGlobalContext);
	}

	@Nullable
<<<<<<< HEAD
	public ATNState getReachableTarget(@NotNull ATNConfig source, @NotNull Transition trans, int ttype) {
=======
	protected ATNState getReachableTarget(@NotNull Transition trans, int ttype) {
>>>>>>> ac7cc7da
		if (trans.matches(ttype, 0, atn.maxTokenType)) {
			return trans.target;
		}

		return null;
	}

<<<<<<< HEAD
	/** collect and set D's semantic context */
	public DFAState.PredPrediction[] predicateDFAState(DFAState D,
													   ATNConfigSet configs,
													   int nalts)
	{
		BitSet conflictingAlts = getConflictingAltsFromConfigSet(configs);
		if ( debug ) System.out.println("predicateDFAState "+D);
		SemanticContext[] altToPred = getPredsForAmbigAlts(conflictingAlts, configs, nalts);
		// altToPred[uniqueAlt] is now our validating predicate (if any)
		DFAState.PredPrediction[] predPredictions = null;
		if ( altToPred!=null ) {
			// we have a validating predicate; test it
			// Update DFA so reach becomes accept state with predicate
			predPredictions = getPredicatePredictions(conflictingAlts, altToPred);
			D.predicates = predPredictions;
			D.prediction = ATN.INVALID_ALT_NUMBER; // make sure we use preds
		}
		return predPredictions;
	}

	public SemanticContext[] getPredsForAmbigAlts(@NotNull BitSet ambigAlts,
=======
	protected SemanticContext[] getPredsForAmbigAlts(@NotNull BitSet ambigAlts,
>>>>>>> ac7cc7da
												  @NotNull ATNConfigSet configs,
												  int nalts)
	{
		// REACH=[1|1|[]|0:0, 1|2|[]|0:1]

		/* altToPred starts as an array of all null contexts. The entry at index i
		 * corresponds to alternative i. altToPred[i] may have one of three values:
		 *   1. null: no ATNConfig c is found such that c.alt==i
		 *   2. SemanticContext.NONE: At least one ATNConfig c exists such that
		 *      c.alt==i and c.semanticContext==SemanticContext.NONE. In other words,
		 *      alt i has at least one unpredicated config.
		 *   3. Non-NONE Semantic Context: There exists at least one, and for all
		 *      ATNConfig c such that c.alt==i, c.semanticContext!=SemanticContext.NONE.
		 *
		 * From this, it is clear that NONE||anything==NONE.
		 */
		SemanticContext[] altToPred = new SemanticContext[nalts +1];
		int n = altToPred.length;
		for (ATNConfig c : configs) {
			if ( ambigAlts.get(c.getAlt()) ) {
				altToPred[c.getAlt()] = SemanticContext.or(altToPred[c.getAlt()], c.getSemanticContext());
			}
		}

		int nPredAlts = 0;
		for (int i = 0; i < n; i++) {
			if (altToPred[i] == null) {
				altToPred[i] = SemanticContext.NONE;
			}
			else if (altToPred[i] != SemanticContext.NONE) {
				nPredAlts++;
			}
		}

		// nonambig alts are null in altToPred
		if ( nPredAlts==0 ) altToPred = null;
		if ( debug ) System.out.println("getPredsForAmbigAlts result "+Arrays.toString(altToPred));
		return altToPred;
	}

<<<<<<< HEAD
	public DFAState.PredPrediction[] getPredicatePredictions(BitSet ambigAlts, SemanticContext[] altToPred) {
=======
	protected DFAState.PredPrediction[] getPredicatePredictions(BitSet ambigAlts,
															 SemanticContext[] altToPred)
	{
>>>>>>> ac7cc7da
		List<DFAState.PredPrediction> pairs = new ArrayList<DFAState.PredPrediction>();
		boolean containsPredicate = false;
		for (int i = 1; i < altToPred.length; i++) {
			SemanticContext pred = altToPred[i];

			// unpredicated is indicated by SemanticContext.NONE
			assert pred != null;

			// find first unpredicated but ambig alternative, if any.
			// Only ambiguous alternatives will have SemanticContext.NONE.
			// Any unambig alts or ambig naked alts after first ambig naked are ignored
			// (null, i) means alt i is the default prediction
			// if no (null, i), then no default prediction.
			if (ambigAlts!=null && ambigAlts.get(i) && pred==SemanticContext.NONE) {
				pairs.add(new DFAState.PredPrediction(null, i));
			}
			else if ( pred!=SemanticContext.NONE ) {
				containsPredicate = true;
				pairs.add(new DFAState.PredPrediction(pred, i));
			}
		}

		if ( !containsPredicate ) {
			pairs = null;
		}

//		System.out.println(Arrays.toString(altToPred)+"->"+pairs);
		return pairs.toArray(new DFAState.PredPrediction[pairs.size()]);
	}

<<<<<<< HEAD
=======
	protected int getAltThatFinishedDecisionEntryRule(ATNConfigSet configs) {
		IntervalSet alts = new IntervalSet();
		for (ATNConfig c : configs) {
			if ( c.reachesIntoOuterContext>0 || (c.state instanceof RuleStopState && c.context.hasEmptyPath()) ) {
				alts.add(c.alt);
			}
		}
		if ( alts.size()==0 ) return ATN.INVALID_ALT_NUMBER;
		return alts.getMinElement();
	}

>>>>>>> ac7cc7da
	/** Look through a list of predicate/alt pairs, returning alts for the
	 *  pairs that win. A {@code null} predicate indicates an alt containing an
	 *  unpredicated config which behaves as "always true."
	 */
<<<<<<< HEAD
	public BitSet evalSemanticContext(@NotNull DFAState.PredPrediction[] predPredictions,
										   ParserRuleContext<Symbol> outerContext,
										   boolean complete)
=======
	protected BitSet evalSemanticContext(@NotNull DFAState.PredPrediction[] predPredictions,
									  ParserRuleContext outerContext,
									  boolean complete)
>>>>>>> ac7cc7da
	{
		BitSet predictions = new BitSet();
		for (DFAState.PredPrediction pair : predPredictions) {
			if ( pair.pred==null ) {
				predictions.set(pair.alt);
				if (!complete) {
					break;
				}

				continue;
			}

			boolean evaluatedResult = pair.pred.eval(parser, outerContext);
			if ( debug || dfa_debug ) {
				System.out.println("eval pred "+pair+"="+evaluatedResult);
			}

			if ( evaluatedResult ) {
				if ( debug || dfa_debug ) System.out.println("PREDICT "+pair.alt);
				predictions.set(pair.alt);
				if (!complete) {
					break;
				}
			}
		}

		return predictions;
	}


	/* TODO: If we are doing predicates, there is no point in pursuing
		 closure operations if we reach a DFA state that uniquely predicts
		 alternative. We will not be caching that DFA state and it is a
		 waste to pursue the closure. Might have to advance when we do
		 ambig detection thought :(
		  */

	protected void closure(ATNConfigSet sourceConfigs,
						   @NotNull ATNConfigSet configs,
						   boolean collectPredicates,
						   boolean hasMoreContext,
						   @Nullable PredictionContextCache contextCache)
	{
		if (contextCache == null) {
			contextCache = PredictionContextCache.UNCACHED;
		}

		ATNConfigSet currentConfigs = sourceConfigs;
		Set<ATNConfig> closureBusy = new HashSet<ATNConfig>();
		while (currentConfigs.size() > 0) {
			ATNConfigSet intermediate = new ATNConfigSet();
			for (ATNConfig config : currentConfigs) {
				if (optimize_closure_busy && !closureBusy.add(config)) {
					continue;
				}

				closure(config, configs, intermediate, closureBusy, collectPredicates, hasMoreContext, contextCache, 0);
			}

			currentConfigs = intermediate;
		}
	}

	protected void closure(@NotNull ATNConfig config,
						   @NotNull ATNConfigSet configs,
						   @Nullable ATNConfigSet intermediate,
						   @NotNull Set<ATNConfig> closureBusy,
						   boolean collectPredicates,
						   boolean hasMoreContexts,
						   @NotNull PredictionContextCache contextCache,
						   int depth)
	{
		if ( debug ) System.out.println("closure("+config.toString(parser,true)+")");

		if ( !optimize_closure_busy && depth != 0 && !closureBusy.add(config) ) {
			return; // avoid infinite recursion
		}

		if ( config.getState() instanceof RuleStopState ) {
			// We hit rule end. If we have context info, use it
			if ( !config.getContext().isEmpty() ) {
				boolean hasEmpty = config.getContext().hasEmpty();
				int nonEmptySize = config.getContext().size() - (hasEmpty ? 1 : 0);
				for (int i = 0; i < nonEmptySize; i++) {
					PredictionContext newContext = config.getContext().getParent(i); // "pop" return state
					ATNState returnState = atn.states.get(config.getContext().getReturnState(i));
					ATNConfig c = ATNConfig.create(returnState, config.getAlt(), newContext, config.getSemanticContext());
					// While we have context to pop back from, we may have
					// gotten that context AFTER having fallen off a rule.
					// Make sure we track that we are now out of context.
					c.setOuterContextDepth(config.getOuterContextDepth());
					assert depth > Integer.MIN_VALUE;
					if (optimize_closure_busy && c.getContext().isEmpty() && !closureBusy.add(c)) {
						continue;
					}

					closure(c, configs, intermediate, closureBusy, collectPredicates, hasMoreContexts, contextCache, depth - 1);
				}

				if (!hasEmpty || !hasMoreContexts) {
					return;
				}

				config = config.transform(config.getState(), PredictionContext.EMPTY_LOCAL);
			}
			else if (!hasMoreContexts) {
				configs.add(config, contextCache);
				return;
			}
			else {
				// else if we have no context info, just chase follow links (if greedy)
				if ( debug ) System.out.println("FALLING off rule "+
												getRuleName(config.getState().ruleIndex));

				if (config.getContext() == PredictionContext.EMPTY_FULL) {
					// no need to keep full context overhead when we step out
					config = config.transform(config.getState(), PredictionContext.EMPTY_LOCAL);
				}
			}
		}

		ATNState p = config.getState();
		// optimization
		if ( !p.onlyHasEpsilonTransitions() ) {
            configs.add(config, contextCache);
            if ( debug ) System.out.println("added config "+configs);
        }

        for (int i=0; i<p.getNumberOfOptimizedTransitions(); i++) {
            Transition t = p.getOptimizedTransition(i);
            boolean continueCollecting =
				!(t instanceof ActionTransition) && collectPredicates;
            ATNConfig c = getEpsilonTarget(config, t, continueCollecting, depth == 0, contextCache);
			if ( c!=null ) {
				if (t instanceof RuleTransition) {
					if (intermediate != null && !collectPredicates) {
						intermediate.add(c, contextCache);
						continue;
					}
				}

				if (optimize_closure_busy && depth != 0) {
					boolean checkClosure = false;
					switch (c.getState().getStateType()) {
					case ATNState.STAR_LOOP_ENTRY:
					case ATNState.BLOCK_END:
					case ATNState.LOOP_END:
						checkClosure = true;
						break;

					case ATNState.PLUS_BLOCK_START:
						checkClosure = true;
						break;

					case ATNState.RULE_STOP:
						checkClosure = c.getContext().isEmpty();
						break;

					default:
						break;
					}

					if (checkClosure && !closureBusy.add(c)) {
						continue;
					}
				}

				int newDepth = depth;
				if ( config.getState() instanceof RuleStopState ) {
					// target fell off end of rule; mark resulting c as having dipped into outer context
					// We can't get here if incoming config was rule stop and we had context
					// track how far we dip into outer context.  Might
					// come in handy and we avoid evaluating context dependent
					// preds if this is > 0.
					c.setOuterContextDepth(c.getOuterContextDepth() + 1);

					assert newDepth > Integer.MIN_VALUE;
					newDepth--;
					if ( debug ) System.out.println("dips into outer ctx: "+c);
				}
				else if (t instanceof RuleTransition) {
					if (optimize_tail_calls && ((RuleTransition)t).optimizedTailCall && (!tail_call_preserves_sll || !PredictionContext.isEmptyLocal(config.getContext()))) {
						assert c.getContext() == config.getContext();
						if (newDepth == 0) {
							// the pop/push of a tail call would keep the depth
							// constant, except we latch if it goes negative
							newDepth--;
							if (!tail_call_preserves_sll && PredictionContext.isEmptyLocal(config.getContext())) {
								// make sure the SLL config "dips into the outer context" or prediction may not fall back to LL on conflict
								c.setOuterContextDepth(c.getOuterContextDepth() + 1);
							}
						}
					}
					else {
						// latch when newDepth goes negative - once we step out of the entry context we can't return
						if (newDepth >= 0) {
							newDepth++;
						}
					}
				}

				closure(c, configs, intermediate, closureBusy, continueCollecting, hasMoreContexts, contextCache, newDepth);
			}
		}
	}

	@NotNull
	public String getRuleName(int index) {
		if ( parser!=null && index>=0 ) return parser.getRuleNames()[index];
		return "<rule "+index+">";
	}

	@Nullable
<<<<<<< HEAD
	public ATNConfig getEpsilonTarget(@NotNull ATNConfig config, @NotNull Transition t, boolean collectPredicates, boolean inContext, PredictionContextCache contextCache) {
=======
	protected ATNConfig getEpsilonTarget(@NotNull ATNConfig config,
									  @NotNull Transition t,
									  boolean collectPredicates,
									  boolean inContext,
									  boolean fullCtx)
	{
>>>>>>> ac7cc7da
		switch (t.getSerializationType()) {
		case Transition.RULE:
			return ruleTransition(config, (RuleTransition)t, contextCache);

		case Transition.PRECEDENCE:
			return precedenceTransition(config, (PrecedencePredicateTransition)t, collectPredicates, inContext);

		case Transition.PREDICATE:
			return predTransition(config, (PredicateTransition)t, collectPredicates, inContext);

		case Transition.ACTION:
			return actionTransition(config, (ActionTransition)t);

		case Transition.EPSILON:
			return config.transform(t.target);

		default:
			return null;
		}
	}

	@NotNull
	protected ATNConfig actionTransition(@NotNull ATNConfig config, @NotNull ActionTransition t) {
		if ( debug ) System.out.println("ACTION edge "+t.ruleIndex+":"+t.actionIndex);
		return config.transform(t.target);
	}

	@Nullable
	public ATNConfig precedenceTransition(@NotNull ATNConfig config,
									@NotNull PrecedencePredicateTransition pt,
									boolean collectPredicates,
									boolean inContext)
	{
		if ( debug ) {
			System.out.println("PRED (collectPredicates="+collectPredicates+") "+
                    pt.precedence+">=_p"+
					", ctx dependent=true");
			if ( parser != null ) {
                System.out.println("context surrounding pred is "+
                                   parser.getRuleInvocationStack());
            }
		}

        ATNConfig c = null;
        if (collectPredicates && inContext) {
            SemanticContext newSemCtx = SemanticContext.and(config.getSemanticContext(), pt.getPredicate());
            c = config.transform(pt.target, newSemCtx);
        }
		else {
			c = config.transform(pt.target);
		}

		if ( debug ) System.out.println("config from pred transition="+c);
        return c;
	}

	@Nullable
	protected ATNConfig predTransition(@NotNull ATNConfig config,
									@NotNull PredicateTransition pt,
									boolean collectPredicates,
									boolean inContext)
	{
		if ( debug ) {
			System.out.println("PRED (collectPredicates="+collectPredicates+") "+
                    pt.ruleIndex+":"+pt.predIndex+
					", ctx dependent="+pt.isCtxDependent);
			if ( parser != null ) {
                System.out.println("context surrounding pred is "+
                                   parser.getRuleInvocationStack());
            }
		}

        ATNConfig c;
        if ( collectPredicates &&
			 (!pt.isCtxDependent || (pt.isCtxDependent&&inContext)) )
		{
            SemanticContext newSemCtx = SemanticContext.and(config.getSemanticContext(), pt.getPredicate());
            c = config.transform(pt.target, newSemCtx);
        }
		else {
			c = config.transform(pt.target);
		}

		if ( debug ) System.out.println("config from pred transition="+c);
        return c;
	}

	@NotNull
<<<<<<< HEAD
	public ATNConfig ruleTransition(@NotNull ATNConfig config, @NotNull RuleTransition t, @Nullable PredictionContextCache contextCache) {
=======
	protected ATNConfig ruleTransition(@NotNull ATNConfig config, @NotNull RuleTransition t) {
>>>>>>> ac7cc7da
		if ( debug ) {
			System.out.println("CALL rule "+getRuleName(t.target.ruleIndex)+
							   ", ctx="+config.getContext());
		}

		ATNState returnState = t.followState;
		PredictionContext newContext;

		if (optimize_tail_calls && t.optimizedTailCall && (!tail_call_preserves_sll || !PredictionContext.isEmptyLocal(config.getContext()))) {
			newContext = config.getContext();
		}
		else if (contextCache != null) {
			newContext = contextCache.getChild(config.getContext(), returnState.stateNumber);
		}
		else {
			newContext = config.getContext().getChild(returnState.stateNumber);
		}

<<<<<<< HEAD
		return config.transform(t.target, newContext);
=======
	protected BitSet getConflictingAlts(ATNConfigSet configs) {
		Collection<BitSet> altsets = PredictionMode.getConflictingAltSubsets(configs);
		return PredictionMode.getAlts(altsets);
>>>>>>> ac7cc7da
	}

	private static final Comparator<ATNConfig> STATE_ALT_SORT_COMPARATOR =
		new Comparator<ATNConfig>() {

			@Override
			public int compare(ATNConfig o1, ATNConfig o2) {
				int diff = o1.getState().getNonStopStateNumber() - o2.getState().getNonStopStateNumber();
				if (diff != 0) {
					return diff;
				}

				diff = o1.getAlt() - o2.getAlt();
				if (diff != 0) {
					return diff;
				}

				return 0;
			}

		};

	private BitSet isConflicted(@NotNull ATNConfigSet configset, PredictionContextCache contextCache) {
		if (configset.getUniqueAlt() != ATN.INVALID_ALT_NUMBER || configset.size() <= 1) {
			return null;
		}

		List<ATNConfig> configs = new ArrayList<ATNConfig>(configset);
		Collections.sort(configs, STATE_ALT_SORT_COMPARATOR);

		boolean exact = !configset.getDipsIntoOuterContext() && predictionMode == PredictionMode.LL_EXACT_AMBIG_DETECTION;
		BitSet alts = new BitSet();
		int minAlt = configs.get(0).getAlt();
		alts.set(minAlt);

		/* Quick checks come first (single pass, no context joining):
		 *  1. Make sure first config in the sorted list predicts the minimum
		 *     represented alternative.
		 *  2. Make sure every represented state has at least one configuration
		 *     which predicts the minimum represented alternative.
		 *  3. (exact only) make sure every represented state has at least one
		 *     configuration which predicts each represented alternative.
		 */

		// quick check 1 & 2 => if we assume #1 holds and check #2 against the
		// minAlt from the first state, #2 will fail if the assumption was
		// incorrect
		int currentState = configs.get(0).getState().getNonStopStateNumber();
		for (int i = 0; i < configs.size(); i++) {
			ATNConfig config = configs.get(i);
			int stateNumber = config.getState().getNonStopStateNumber();
			if (stateNumber != currentState) {
				if (config.getAlt() != minAlt) {
					return null;
				}

				currentState = stateNumber;
			}
		}

		BitSet representedAlts = null;
		if (exact) {
			currentState = configs.get(0).getState().getNonStopStateNumber();

			// get the represented alternatives of the first state
			representedAlts = new BitSet();
			int maxAlt = minAlt;
			for (int i = 0; i < configs.size(); i++) {
				ATNConfig config = configs.get(i);
				if (config.getState().getNonStopStateNumber() != currentState) {
					break;
				}

				int alt = config.getAlt();
				representedAlts.set(alt);
				maxAlt = alt;
			}

			// quick check #3:
			currentState = configs.get(0).getState().getNonStopStateNumber();
			int currentAlt = minAlt;
			for (int i = 0; i < configs.size(); i++) {
				ATNConfig config = configs.get(i);
				int stateNumber = config.getState().getNonStopStateNumber();
				int alt = config.getAlt();
				if (stateNumber != currentState) {
					if (currentAlt != maxAlt) {
						return null;
					}

					currentState = stateNumber;
					currentAlt = minAlt;
				}
				else if (alt != currentAlt) {
					if (alt != representedAlts.nextSetBit(currentAlt + 1)) {
						return null;
					}
					
					currentAlt = alt;
				}
			}
		}

		currentState = configs.get(0).getState().getNonStopStateNumber();
		int firstIndexCurrentState = 0;
		int lastIndexCurrentStateMinAlt = 0;
		PredictionContext joinedCheckContext = configs.get(0).getContext();
		for (int i = 1; i < configs.size(); i++) {
			ATNConfig config = configs.get(i);
			if (config.getAlt() != minAlt) {
				break;
			}

			if (config.getState().getNonStopStateNumber() != currentState) {
				break;
			}

			lastIndexCurrentStateMinAlt = i;
			joinedCheckContext = contextCache.join(joinedCheckContext, configs.get(i).getContext());
		}

		for (int i = lastIndexCurrentStateMinAlt + 1; i < configs.size(); i++) {
			ATNConfig config = configs.get(i);
			ATNState state = config.getState();
			alts.set(config.getAlt());
			if (state.getNonStopStateNumber() != currentState) {
				currentState = state.getNonStopStateNumber();
				firstIndexCurrentState = i;
				lastIndexCurrentStateMinAlt = i;
				joinedCheckContext = config.getContext();
				for (int j = firstIndexCurrentState + 1; j < configs.size(); j++) {
					ATNConfig config2 = configs.get(j);
					if (config2.getAlt() != minAlt) {
						break;
					}

					if (config2.getState().getNonStopStateNumber() != currentState) {
						break;
					}

					lastIndexCurrentStateMinAlt = j;
					joinedCheckContext = contextCache.join(joinedCheckContext, config2.getContext());
				}

				i = lastIndexCurrentStateMinAlt;
				continue;
			}

			PredictionContext joinedCheckContext2 = config.getContext();
			int currentAlt = config.getAlt();
			int lastIndexCurrentStateCurrentAlt = i;
			for (int j = lastIndexCurrentStateCurrentAlt + 1; j < configs.size(); j++) {
				ATNConfig config2 = configs.get(j);
				if (config2.getAlt() != currentAlt) {
					break;
				}

				if (config2.getState().getNonStopStateNumber() != currentState) {
					break;
				}

				lastIndexCurrentStateCurrentAlt = j;
				joinedCheckContext2 = contextCache.join(joinedCheckContext2, config2.getContext());
			}

			i = lastIndexCurrentStateCurrentAlt;

			if (exact) {
				if (!joinedCheckContext.equals(joinedCheckContext2)) {
					return null;
				}
			}
			else {
				PredictionContext check = contextCache.join(joinedCheckContext, joinedCheckContext2);
				if (!joinedCheckContext.equals(check)) {
					return null;
				}
			}

			if (!exact && optimize_hidden_conflicted_configs) {
				for (int j = firstIndexCurrentState; j <= lastIndexCurrentStateMinAlt; j++) {
					ATNConfig checkConfig = configs.get(j);

					if (checkConfig.getSemanticContext() != SemanticContext.NONE
						&& !checkConfig.getSemanticContext().equals(config.getSemanticContext()))
					{
						continue;
					}

					if (joinedCheckContext != checkConfig.getContext()) {
						PredictionContext check = contextCache.join(checkConfig.getContext(), config.getContext());
						if (!checkConfig.getContext().equals(check)) {
							continue;
						}
					}

					config.setHidden(true);
				}
			}
		}

		return alts;
	}

	protected BitSet getConflictingAltsFromConfigSet(ATNConfigSet configs) {
		BitSet conflictingAlts = configs.getConflictingAlts();
		if ( conflictingAlts == null && configs.getUniqueAlt()!= ATN.INVALID_ALT_NUMBER ) {
			conflictingAlts = new BitSet();
			conflictingAlts.set(configs.getUniqueAlt());
		}

		return conflictingAlts;
	}

	protected int resolveToMinAlt(@NotNull DFAState D, BitSet conflictingAlts) {
		// kill dead alts so we don't chase them ever
//		killAlts(conflictingAlts, D.configset);
		D.prediction = conflictingAlts.nextSetBit(0);
		if ( debug ) System.out.println("RESOLVED TO "+D.prediction+" for "+D);
		return D.prediction;
	}

	@NotNull
	public String getTokenName(int t) {
		if ( t==Token.EOF ) return "EOF";
		if ( parser!=null && parser.getTokenNames()!=null ) {
			String[] tokensNames = parser.getTokenNames();
			if ( t>=tokensNames.length ) {
				System.err.println(t+" ttype out of range: "+ Arrays.toString(tokensNames));
				System.err.println(((CommonTokenStream)parser.getInputStream()).getTokens());
			}
			else {
				return tokensNames[t]+"<"+t+">";
			}
		}
		return String.valueOf(t);
	}

	public String getLookaheadName(TokenStream<?> input) {
		return getTokenName(input.LA(1));
	}

	/** Used for debugging in adaptivePredict around execATN but I cut
	 *  it out for clarity now that alg. works well. We can leave this
	 *  "dead" code for a bit.
	 */
	public void dumpDeadEndConfigs(@NotNull NoViableAltException nvae) {
		System.err.println("dead end configs: ");
		for (ATNConfig c : nvae.getDeadEndConfigs()) {
			String trans = "no edges";
			if ( c.getState().getNumberOfOptimizedTransitions()>0 ) {
				Transition t = c.getState().getOptimizedTransition(0);
				if ( t instanceof AtomTransition) {
					AtomTransition at = (AtomTransition)t;
					trans = "Atom "+getTokenName(at.label);
				}
				else if ( t instanceof SetTransition ) {
					SetTransition st = (SetTransition)t;
					boolean not = st instanceof NotSetTransition;
					trans = (not?"~":"")+"Set "+st.set.toString();
				}
			}
			System.err.println(c.toString(parser, true)+":"+trans);
		}
	}

	@NotNull
<<<<<<< HEAD
	public NoViableAltException noViableAlt(@NotNull TokenStream<? extends Symbol> input,
											@NotNull ParserRuleContext<Symbol> outerContext,
=======
	protected NoViableAltException noViableAlt(@NotNull TokenStream input,
											@NotNull ParserRuleContext outerContext,
>>>>>>> ac7cc7da
											@NotNull ATNConfigSet configs,
											int startIndex)
	{
		return new NoViableAltException(parser, input,
											input.get(startIndex),
											input.LT(1),
											configs, outerContext);
	}

<<<<<<< HEAD
	public int getUniqueAlt(@NotNull Collection<ATNConfig> configs) {
=======
	protected static int getUniqueAlt(@NotNull ATNConfigSet configs) {
>>>>>>> ac7cc7da
		int alt = ATN.INVALID_ALT_NUMBER;
		for (ATNConfig c : configs) {
			if ( alt == ATN.INVALID_ALT_NUMBER ) {
				alt = c.getAlt(); // found first alt
			}
			else if ( c.getAlt()!=alt ) {
				return ATN.INVALID_ALT_NUMBER;
			}
		}
		return alt;
	}

<<<<<<< HEAD
	public boolean configWithAltAtStopState(@NotNull Collection<ATNConfig> configs, int alt) {
		for (ATNConfig c : configs) {
			if ( c.getAlt() == alt ) {
				if ( c.getState() instanceof RuleStopState ) {
					return true;
				}
			}
		}
		return false;
	}

	@NotNull
=======
	/**
	 * Add an edge to the DFA, if possible. This method calls
	 * {@link #addDFAState} to ensure the {@code to} state is present in the
	 * DFA. If {@code from} is {@code null}, or if {@code t} is outside the
	 * range of edges that can be represented in the DFA tables, this method
	 * returns without adding the edge to the DFA.
	 * <p/>
	 * If {@code to} is {@code null}, this method returns {@code null}.
	 * Otherwise, this method returns the {@link DFAState} returned by calling
	 * {@link #addDFAState} for the {@code to} state.
	 *
	 * @param dfa The DFA
	 * @param from The source state for the edge
	 * @param t The input symbol
	 * @param to The target state for the edge
	 *
	 * @return If {@code to} is {@code null}, this method returns {@code null};
	 * otherwise this method returns the result of calling {@link #addDFAState}
	 * on {@code to}
	 */
>>>>>>> ac7cc7da
	protected DFAState addDFAEdge(@NotNull DFA dfa,
								  @NotNull DFAState fromState,
								  int t,
								  IntegerList contextTransitions,
								  @NotNull ATNConfigSet toConfigs,
								  PredictionContextCache contextCache)
	{
<<<<<<< HEAD
		assert dfa.isContextSensitive() || contextTransitions == null || contextTransitions.isEmpty();

		DFAState from = fromState;
		DFAState to = addDFAState(dfa, toConfigs, contextCache);

		if (contextTransitions != null) {
			for (int context : contextTransitions.toArray()) {
				if (context == PredictionContext.EMPTY_FULL_STATE_KEY) {
					if (from.configs.isOutermostConfigSet()) {
						continue;
					}
				}

				from.setContextSensitive(atn);
				from.setContextSymbol(t);
				DFAState next = from.getContextTarget(context);
				if (next != null) {
					from = next;
					continue;
				}

				next = addDFAContextState(dfa, from.configs, context, contextCache);
				assert context != PredictionContext.EMPTY_FULL_STATE_KEY || next.configs.isOutermostConfigSet();
				from.setContextTarget(context, next);
				from = next;
			}
		}

        if ( debug ) System.out.println("EDGE "+from+" -> "+to+" upon "+getTokenName(t));
		addDFAEdge(from, t, to);
		if ( debug ) System.out.println("DFA=\n"+dfa.toString(parser!=null?parser.getTokenNames():null, parser!=null?parser.getRuleNames():null));
		return to;
	}

	protected void addDFAEdge(@Nullable DFAState p, int t, @Nullable DFAState q) {
		if ( p!=null ) {
			p.setTarget(t, q);
=======
		if ( debug ) {
			System.out.println("EDGE "+from+" -> "+to+" upon "+getTokenName(t));
		}

		if (to == null) {
			return null;
		}

		to = addDFAState(dfa, to); // used existing if possible not incoming
		if (from == null || t < -1 || t > atn.maxTokenType) {
			return to;
		}

		synchronized (from) {
			if ( from.edges==null ) {
				from.edges = new DFAState[atn.maxTokenType+1+1];
			}

			from.edges[t+1] = to; // connect
		}

		if ( debug ) {
			System.out.println("DFA=\n"+dfa.toString(parser!=null?parser.getTokenNames():null));
		}

		return to;
	}

	/**
	 * Add state {@code D} to the DFA if it is not already present, and return
	 * the actual instance stored in the DFA. If a state equivalent to {@code D}
	 * is already in the DFA, the existing state is returned. Otherwise this
	 * method returns {@code D} after adding it to the DFA.
	 * <p/>
	 * If {@code D} is {@link #ERROR}, this method returns {@link #ERROR} and
	 * does not change the DFA.
	 *
	 * @param dfa The dfa
	 * @param D The DFA state to add
	 * @return The state stored in the DFA. This will be either the existing
	 * state if {@code D} is already in the DFA, or {@code D} itself if the
	 * state was not already present.
	 */
	@NotNull
	protected DFAState addDFAState(@NotNull DFA dfa, @NotNull DFAState D) {
		if (D == ERROR) {
			return D;
>>>>>>> ac7cc7da
		}
	}

	/** See comment on LexerInterpreter.addDFAState. */
	@NotNull
	protected DFAState addDFAContextState(@NotNull DFA dfa, @NotNull ATNConfigSet configs, int returnContext, PredictionContextCache contextCache) {
		if (returnContext != PredictionContext.EMPTY_FULL_STATE_KEY) {
			ATNConfigSet contextConfigs = new ATNConfigSet();
			for (ATNConfig config : configs) {
				contextConfigs.add(config.appendContext(returnContext, contextCache));
			}

			return addDFAState(dfa, contextConfigs, contextCache);
		}
		else {
			assert !configs.isOutermostConfigSet() : "Shouldn't be adding a duplicate edge.";
			configs = configs.clone(true);
			configs.setOutermostConfigSet(true);
			return addDFAState(dfa, configs, contextCache);
		}
	}

	/** See comment on LexerInterpreter.addDFAState. */
	@NotNull
	protected DFAState addDFAState(@NotNull DFA dfa, @NotNull ATNConfigSet configs, PredictionContextCache contextCache) {
		if (!configs.isReadOnly()) {
			configs.optimizeConfigs(this);
		}

		DFAState proposed = createDFAState(configs);
		DFAState existing = dfa.states.get(proposed);
		if ( existing!=null ) return existing;

		if (!configs.isReadOnly()) {
			if (configs.getConflictingAlts() == null) {
				configs.setConflictingAlts(isConflicted(configs, contextCache));
				if (optimize_hidden_conflicted_configs && configs.getConflictingAlts() != null) {
					int size = configs.size();
					configs.stripHiddenConfigs();
					if (configs.size() < size) {
						proposed = createDFAState(configs);
						existing = dfa.states.get(proposed);
						if ( existing!=null ) return existing;
					}
				}
			}
		}

		DFAState newState = createDFAState(configs.clone(true));
		DecisionState decisionState = atn.getDecisionState(dfa.decision);
		int predictedAlt = getUniqueAlt(configs);
		if ( predictedAlt!=ATN.INVALID_ALT_NUMBER ) {
			newState.isAcceptState = true;
			newState.prediction = predictedAlt;
		} else if (configs.getConflictingAlts() != null) {
			newState.isAcceptState = true;
			newState.prediction = resolveToMinAlt(newState, newState.configs.getConflictingAlts());
		}

		if (newState.isAcceptState && configs.hasSemanticContext()) {
			predicateDFAState(newState, configs, decisionState.getNumberOfTransitions());
		}

		DFAState added = dfa.addState(newState);
        if ( debug && added == newState ) System.out.println("adding new DFA state: "+newState);
		return added;
	}

	@NotNull
	protected DFAState createDFAState(@NotNull ATNConfigSet configs) {
		return new DFAState(configs, -1, atn.maxTokenType);
	}

<<<<<<< HEAD
//	public void reportConflict(int startIndex, int stopIndex,
//							   @NotNull IntervalSet alts,
//							   @NotNull ATNConfigSet configs)
//	{
//		if ( debug || retry_debug ) {
//			System.out.println("reportConflict "+alts+":"+configs+
//							   ", input="+parser.getInputString(startIndex, stopIndex));
//		}
//		if ( parser!=null ) parser.getErrorHandler().reportConflict(parser, startIndex, stopIndex, alts, configs);
//	}

	public void reportAttemptingFullContext(DFA dfa, SimulatorState<Symbol> initialState, int startIndex, int stopIndex) {
=======
	protected void reportAttemptingFullContext(DFA dfa, ATNConfigSet configs, int startIndex, int stopIndex) {
>>>>>>> ac7cc7da
        if ( debug || retry_debug ) {
			Interval interval = Interval.of(startIndex, stopIndex);
            System.out.println("reportAttemptingFullContext decision="+dfa.decision+":"+initialState.s0.configs+
                               ", input="+parser.getInputStream().getText(interval));
        }
        if ( parser!=null ) parser.getErrorListenerDispatch().reportAttemptingFullContext(parser, dfa, startIndex, stopIndex, initialState);
    }

<<<<<<< HEAD
	public void reportContextSensitivity(DFA dfa, SimulatorState<Symbol> acceptState, int startIndex, int stopIndex) {
=======
	protected void reportContextSensitivity(DFA dfa, ATNConfigSet configs, int startIndex, int stopIndex) {
>>>>>>> ac7cc7da
        if ( debug || retry_debug ) {
			Interval interval = Interval.of(startIndex, stopIndex);
            System.out.println("reportContextSensitivity decision="+dfa.decision+":"+acceptState.s0.configs+
                               ", input="+parser.getInputStream().getText(interval));
        }
        if ( parser!=null ) parser.getErrorListenerDispatch().reportContextSensitivity(parser, dfa, startIndex, stopIndex, acceptState);
    }

    /** If context sensitive parsing, we know it's ambiguity not conflict */
    protected void reportAmbiguity(@NotNull DFA dfa, DFAState D, int startIndex, int stopIndex,
								@NotNull BitSet ambigAlts,
								@NotNull ATNConfigSet configs)
	{
		if ( debug || retry_debug ) {
//			ParserATNPathFinder finder = new ParserATNPathFinder(parser, atn);
//			int i = 1;
//			for (Transition t : dfa.atnStartState.transitions) {
//				System.out.println("ALT "+i+"=");
//				System.out.println(startIndex+".."+stopIndex+", len(input)="+parser.getInputStream().size());
//				TraceTree path = finder.trace(t.target, parser.getContext(), (TokenStream)parser.getInputStream(),
//											  startIndex, stopIndex);
//				if ( path!=null ) {
//					System.out.println("path = "+path.toStringTree());
//					for (TraceTree leaf : path.leaves) {
//						List<ATNState> states = path.getPathToNode(leaf);
//						System.out.println("states="+states);
//					}
//				}
//				i++;
//			}
			Interval interval = Interval.of(startIndex, stopIndex);
			System.out.println("reportAmbiguity "+
							   ambigAlts+":"+configs+
                               ", input="+parser.getInputStream().getText(interval));
        }
        if ( parser!=null ) parser.getErrorListenerDispatch().reportAmbiguity(parser, dfa, startIndex, stopIndex,
                                                                     ambigAlts, configs);
    }

<<<<<<< HEAD
	protected final int getReturnState(RuleContext<?> context) {
		if (context.isEmpty()) {
			return PredictionContext.EMPTY_FULL_STATE_KEY;
		}

		ATNState state = atn.states.get(context.invokingState);
		RuleTransition transition = (RuleTransition)state.transition(0);
		return transition.followState.stateNumber;
	}

	protected final <T extends Token> ParserRuleContext<T> skipTailCalls(ParserRuleContext<T> context) {
		if (!optimize_tail_calls) {
			return context;
		}

		while (!context.isEmpty()) {
			ATNState state = atn.states.get(context.invokingState);
			assert state.getNumberOfTransitions() == 1 && state.transition(0).getSerializationType() == Transition.RULE;
			RuleTransition transition = (RuleTransition)state.transition(0);
			if (!transition.tailCall) {
				break;
			}

			context = context.getParent();
		}

		return context;
	}

=======
	public final void setPredictionMode(@NotNull PredictionMode mode) {
		this.mode = mode;
	}

	@NotNull
	public final PredictionMode getPredictionMode() {
		return mode;
	}
>>>>>>> ac7cc7da
}<|MERGE_RESOLUTION|>--- conflicted
+++ resolved
@@ -44,7 +44,9 @@
 import org.antlr.v4.runtime.misc.Interval;
 import org.antlr.v4.runtime.misc.NotNull;
 import org.antlr.v4.runtime.misc.Nullable;
-
+import org.antlr.v4.runtime.misc.Tuple;
+
+import org.antlr.v4.runtime.misc.Tuple2;
 import java.util.ArrayList;
 import java.util.Arrays;
 import java.util.BitSet;
@@ -247,6 +249,7 @@
 	public static final boolean dfa_debug = false;
 	public static final boolean retry_debug = false;
 
+	@NotNull
 	private PredictionMode predictionMode = PredictionMode.LL;
 	public boolean force_global_context = false;
 	public boolean always_try_local_context = true;
@@ -263,7 +266,6 @@
 	@Nullable
 	protected final Parser<Symbol> parser;
 
-<<<<<<< HEAD
 	/**
 	 * When {@code true}, ambiguous alternatives are reported when they are
 	 * encountered within {@link #execATN}. When {@code false}, these messages
@@ -272,22 +274,6 @@
 	 * When messages about ambiguous alternatives are not required, setting this
 	 * to {@code false} enables additional internal optimizations which may lose
 	 * this information.
-=======
-	@NotNull
-	public final DFA[] decisionToDFA;
-
-	/** SLL, LL, or LL + exact ambig detection? */
-	@NotNull
-	private PredictionMode mode = PredictionMode.LL;
-
-	/** Each prediction operation uses a cache for merge of prediction contexts.
-	 *  Don't keep around as it wastes huge amounts of memory. DoubleKeyMap
-	 *  isn't synchronized but we're ok since two threads shouldn't reuse same
-	 *  parser/atnsim object because it can only handle one input at a time.
-	 *  This maps graphs a and b to merged result c. (a,b)->c. We can avoid
-	 *  the merge if we ever see a and b again.  Note that (b,a)->c should
-	 *  also be examined during cache lookup.
->>>>>>> ac7cc7da
 	 */
 	public boolean reportAmbiguities = false;
 
@@ -333,7 +319,6 @@
 							   @Nullable ParserRuleContext<Symbol> outerContext,
 							   boolean useContext)
 	{
-<<<<<<< HEAD
 		DFA dfa = atn.decisionToDFA[decision];
 		assert dfa != null;
 		if (optimize_ll1 && !dfa.isEmpty()) {
@@ -351,7 +336,7 @@
 			useContext = true;
 		}
 		else if (!always_try_local_context) {
-			useContext |= dfa != null && dfa.isContextSensitive();
+			useContext |= dfa.isContextSensitive();
 		}
 
 		userWantsCtxSensitive = useContext || (predictionMode != PredictionMode.SLL && outerContext != null && !atn.decisionToState.get(decision).sll);
@@ -365,25 +350,28 @@
 		}
 
 		if ( state==null ) {
-			return predictATN(dfa, input, outerContext, useContext);
-		}
-		else {
-			//dump(dfa);
-			// start with the DFA
-			int m = input.mark();
-			int index = input.index();
-			try {
-				int alt = execDFA(dfa, input, index, state);
-				return alt;
-			}
-			finally {
-				input.seek(index);
-				input.release(m);
-			}
-		}
-	}
-
-	public SimulatorState<Symbol> getStartState(@NotNull DFA dfa,
+			if ( outerContext==null ) outerContext = ParserRuleContext.emptyContext();
+			if ( debug ) System.out.println("ATN decision "+dfa.decision+
+											" exec LA(1)=="+ getLookaheadName(input) +
+											", outerContext="+outerContext.toString(parser));
+
+			state = computeStartState(dfa, outerContext, useContext);
+		}
+
+		int m = input.mark();
+		int index = input.index();
+		try {
+			int alt = execDFA(dfa, input, index, state);
+			if ( debug ) System.out.println("DFA after predictATN: "+dfa.toString(parser.getTokenNames(), parser.getRuleNames()));
+			return alt;
+		}
+		finally {
+			input.seek(index);
+			input.release(m);
+		}
+	}
+
+	protected SimulatorState<Symbol> getStartState(@NotNull DFA dfa,
 										@NotNull TokenStream<? extends Symbol> input,
 										@NotNull ParserRuleContext<Symbol> outerContext,
 										boolean useContext) {
@@ -394,45 +382,6 @@
 			}
 
 			return new SimulatorState<Symbol>(outerContext, dfa.s0.get(), false, outerContext);
-=======
-		if ( debug || debug_list_atn_decisions )  {
-			System.out.println("adaptivePredict decision "+decision+
-								   " exec LA(1)=="+ getLookaheadName(input)+
-								   " line "+input.LT(1).getLine()+":"+input.LT(1).getCharPositionInLine());
-		}
-
-		_input = input;
-		_startIndex = input.index();
-		_outerContext = outerContext;
-		predict_calls++;
-		DFA dfa = decisionToDFA[decision];
-
-		int m = input.mark();
-		int index = input.index();
-
-		// Now we are certain to have a specific decision's DFA
-		// But, do we still need an initial state?
-		try {
-			if ( dfa.s0==null ) {
-				if ( outerContext ==null ) outerContext = ParserRuleContext.EMPTY;
-				if ( debug || debug_list_atn_decisions )  {
-					System.out.println("predictATN decision "+ dfa.decision+
-									   " exec LA(1)=="+ getLookaheadName(input) +
-									   ", outerContext="+ outerContext.toString(parser));
-				}
-				boolean fullCtx = false;
-				ATNConfigSet s0_closure =
-					computeStartState(dfa.atnStartState,
-									  ParserRuleContext.EMPTY,
-									  fullCtx);
-				dfa.s0 = addDFAState(dfa, new DFAState(s0_closure));
-			}
-
-			// We can start with an existing DFA
-			int alt = execATN(dfa, dfa.s0, input, index, outerContext);
-			if ( debug ) System.out.println("DFA after predictATN: "+ dfa.toString(parser.getTokenNames()));
-			return alt;
->>>>>>> ac7cc7da
 		}
 
 		ParserRuleContext<Symbol> remainingContext = outerContext;
@@ -456,41 +405,7 @@
 		return new SimulatorState<Symbol>(outerContext, s0, useContext, remainingContext);
 	}
 
-<<<<<<< HEAD
-	public int predictATN(@NotNull DFA dfa, @NotNull TokenStream<? extends Symbol> input,
-						  @Nullable ParserRuleContext<Symbol> outerContext,
-						  boolean useContext)
-	{
-		if ( outerContext==null ) outerContext = ParserRuleContext.emptyContext();
-		if ( debug ) System.out.println("ATN decision "+dfa.decision+
-										" exec LA(1)=="+ getLookaheadName(input) +
-										", outerContext="+outerContext.toString(parser));
-
-		int alt = 0;
-		int m = input.mark();
-		int index = input.index();
-		try {
-			SimulatorState<Symbol> state = computeStartState(dfa, outerContext, useContext);
-			if (state.s0.isAcceptState) {
-				return execDFA(dfa, input, index, state);
-			}
-			else {
-				alt = execATN(dfa, input, index, state);
-			}
-		}
-		catch (NoViableAltException nvae) {
-			if ( debug ) dumpDeadEndConfigs(nvae);
-			throw nvae;
-		}
-		finally {
-			input.seek(index);
-			input.release(m);
-		}
-		if ( debug ) System.out.println("DFA after predictATN: "+dfa.toString(parser.getTokenNames(), parser.getRuleNames()));
-		return alt;
-	}
-
-	public int execDFA(@NotNull DFA dfa,
+	protected int execDFA(@NotNull DFA dfa,
 					   @NotNull TokenStream<? extends Symbol> input, int startIndex,
 					   @NotNull SimulatorState<Symbol> state)
     {
@@ -670,8 +585,6 @@
 		return acceptState.prediction;
 	}
 
-=======
->>>>>>> ac7cc7da
 	/** Performs ATN simulation to compute a predicted alternative based
 	 *  upon the remaining input, but also updates the DFA cache to avoid
 	 *  having to traverse the ATN again for the same input sequence.
@@ -715,15 +628,9 @@
 	 TODO: greedy + those
 
 	 */
-<<<<<<< HEAD
-	public int execATN(@NotNull DFA dfa,
+	protected int execATN(@NotNull DFA dfa,
 					   @NotNull TokenStream<? extends Symbol> input, int startIndex,
 					   @NotNull SimulatorState<Symbol> initialState)
-=======
-	protected int execATN(@NotNull DFA dfa, @NotNull DFAState s0,
-					   @NotNull TokenStream input, int startIndex,
-					   ParserRuleContext outerContext)
->>>>>>> ac7cc7da
 	{
 		if ( debug ) System.out.println("execATN decision "+dfa.decision+" exec LA(1)=="+ getLookaheadName(input));
 
@@ -736,7 +643,6 @@
 
 		PredictionContextCache contextCache = new PredictionContextCache();
 		while (true) { // while more work
-<<<<<<< HEAD
 			SimulatorState<Symbol> nextState = computeReachSet(dfa, previous, t, contextCache);
 			if (nextState == null) {
 				addDFAEdge(previous.s0, input.LA(1), ERROR);
@@ -822,38 +728,6 @@
 				if ( D.predicates != null ) {
 					int stopIndex = input.index();
 					if (startIndex != stopIndex) {
-=======
-			DFAState D = getExistingTargetState(previousD, t);
-			if (D == null) {
-				D = computeTargetState(dfa, previousD, t);
-			}
-
-			if (D == ERROR) {
-				// if any configs in previous dipped into outer context, that
-				// means that input up to t actually finished entry rule
-				// at least for SLL decision. Full LL doesn't dip into outer
-				// so don't need special case.
-				// We will get an error no matter what so delay until after
-				// decision; better error message. Also, no reachable target
-				// ATN states in SLL implies LL will also get nowhere.
-				// If conflict in states that dip out, choose min since we
-				// will get error no matter what.
-				int alt = getAltThatFinishedDecisionEntryRule(previousD.configs);
-				if ( alt!=ATN.INVALID_ALT_NUMBER ) {
-					// return w/o altering DFA
-					return alt;
-				}
-
-				throw noViableAlt(input, outerContext, previousD.configs, startIndex);
-			}
-
-			if ( D.requiresFullContext && mode != PredictionMode.SLL ) {
-				// IF PREDS, MIGHT RESOLVE TO SINGLE ALT => SLL (or syntax error)
-				if ( D.predicates!=null ) {
-					if ( debug ) System.out.println("DFA state has preds in DFA sim LL failover");
-					int conflictIndex = input.index();
-					if (conflictIndex != startIndex) {
->>>>>>> ac7cc7da
 						input.seek(startIndex);
 					}
 
@@ -890,156 +764,12 @@
 		}
 	}
 
-<<<<<<< HEAD
 	protected int handleNoViableAlt(@NotNull TokenStream<? extends Symbol> input, int startIndex, @NotNull SimulatorState<Symbol> previous) {
 		if (previous.s0 != null) {
 			BitSet alts = new BitSet();
 			for (ATNConfig config : previous.s0.configs) {
 				if (config.getReachesIntoOuterContext() || config.getState() instanceof RuleStopState) {
 					alts.set(config.getAlt());
-=======
-	/**
-	 * Get an existing target state for an edge in the DFA. If the target state
-	 * for the edge has not yet been computed or is otherwise not available,
-	 * this method returns {@code null}.
-	 *
-	 * @param previousD The current DFA state
-	 * @param t The next input symbol
-	 * @return The existing target DFA state for the given input symbol
-	 * {@code t}, or {@code null} if the target state for this edge is not
-	 * already cached
-	 */
-	@Nullable
-	protected DFAState getExistingTargetState(@NotNull DFAState previousD, int t) {
-		DFAState[] edges = previousD.edges;
-		if (edges == null || t + 1 < 0 || t + 1 >= edges.length) {
-			return null;
-		}
-
-		return edges[t + 1];
-	}
-
-	/**
-	 * Compute a target state for an edge in the DFA, and attempt to add the
-	 * computed state and corresponding edge to the DFA.
-	 *
-	 * @param dfa The DFA
-	 * @param previousD The current DFA state
-	 * @param t The next input symbol
-	 *
-	 * @return The computed target DFA state for the given input symbol
-	 * {@code t}. If {@code t} does not lead to a valid DFA state, this method
-	 * returns {@link #ERROR}.
-	 */
-	@NotNull
-	protected DFAState computeTargetState(@NotNull DFA dfa, @NotNull DFAState previousD, int t) {
-		ATNConfigSet reach = computeReachSet(previousD.configs, t, false);
-		if ( reach==null ) {
-			addDFAEdge(dfa, previousD, t, ERROR);
-			return ERROR;
-		}
-
-		// create new target state; we'll add to DFA after it's complete
-		DFAState D = new DFAState(reach);
-
-		int predictedAlt = getUniqueAlt(reach);
-
-		if ( debug ) {
-			Collection<BitSet> altSubSets = PredictionMode.getConflictingAltSubsets(reach);
-			System.out.println("SLL altSubSets="+altSubSets+
-							   ", configs="+reach+
-							   ", predict="+predictedAlt+", allSubsetsConflict="+
-								   PredictionMode.allSubsetsConflict(altSubSets)+", conflictingAlts="+
-							   getConflictingAlts(reach));
-		}
-
-		if ( predictedAlt!=ATN.INVALID_ALT_NUMBER ) {
-			// NO CONFLICT, UNIQUELY PREDICTED ALT
-			D.isAcceptState = true;
-			D.configs.uniqueAlt = predictedAlt;
-			D.prediction = predictedAlt;
-		}
-		else if ( PredictionMode.hasSLLConflictTerminatingPrediction(mode, reach) ) {
-			// MORE THAN ONE VIABLE ALTERNATIVE
-			D.configs.conflictingAlts = getConflictingAlts(reach);
-			D.requiresFullContext = true;
-			// in SLL-only mode, we will stop at this state and return the minimum alt
-			D.isAcceptState = true;
-			D.prediction = D.configs.conflictingAlts.nextSetBit(0);
-		}
-
-		if ( D.isAcceptState && D.configs.hasSemanticContext ) {
-			predicateDFAState(D, atn.getDecisionState(dfa.decision));
-			if (D.predicates != null) {
-				D.prediction = ATN.INVALID_ALT_NUMBER;
-			}
-		}
-
-		// all adds to dfa are done after we've created full D state
-		D = addDFAEdge(dfa, previousD, t, D);
-		return D;
-	}
-
-	protected void predicateDFAState(DFAState dfaState, DecisionState decisionState) {
-		// We need to test all predicates, even in DFA states that
-		// uniquely predict alternative.
-		int nalts = decisionState.getNumberOfTransitions();
-		// Update DFA so reach becomes accept state with (predicate,alt)
-		// pairs if preds found for conflicting alts
-		BitSet altsToCollectPredsFrom = getConflictingAltsOrUniqueAlt(dfaState.configs);
-		SemanticContext[] altToPred = getPredsForAmbigAlts(altsToCollectPredsFrom, dfaState.configs, nalts);
-		if ( altToPred!=null ) {
-			dfaState.predicates = getPredicatePredictions(altsToCollectPredsFrom, altToPred);
-			dfaState.prediction = ATN.INVALID_ALT_NUMBER; // make sure we use preds
-		}
-		else {
-			// There are preds in configs but they might go away
-			// when OR'd together like {p}? || NONE == NONE. If neither
-			// alt has preds, resolve to min alt
-			dfaState.prediction = altsToCollectPredsFrom.nextSetBit(0);
-		}
-	}
-
-	// comes back with reach.uniqueAlt set to a valid alt
-	protected int execATNWithFullContext(DFA dfa,
-										 DFAState D, // how far we got before failing over
-										 @NotNull ATNConfigSet s0,
-										 @NotNull TokenStream input, int startIndex,
-										 ParserRuleContext outerContext,
-										 int SLL_min_alt) // todo: is this in D as min ambig alts?
-	{
-		retry_with_context++;
-		reportAttemptingFullContext(dfa, s0, startIndex, input.index());
-
-		if ( debug || debug_list_atn_decisions ) {
-			System.out.println("execATNWithFullContext "+s0);
-		}
-		boolean fullCtx = true;
-		boolean foundExactAmbig = false;
-		ATNConfigSet reach = null;
-		ATNConfigSet previous = s0;
-		input.seek(startIndex);
-		int t = input.LA(1);
-		int predictedAlt;
-		while (true) { // while more work
-//			System.out.println("LL REACH "+getLookaheadName(input)+
-//							   " from configs.size="+previous.size()+
-//							   " line "+input.LT(1).getLine()+":"+input.LT(1).getCharPositionInLine());
-			reach = computeReachSet(previous, t, fullCtx);
-			if ( reach==null ) {
-				// if any configs in previous dipped into outer context, that
-				// means that input up to t actually finished entry rule
-				// at least for LL decision. Full LL doesn't dip into outer
-				// so don't need special case.
-				// We will get an error no matter what so delay until after
-				// decision; better error message. Also, no reachable target
-				// ATN states in SLL implies LL will also get nowhere.
-				// If conflict in states that dip out, choose min since we
-				// will get error no matter what.
-				int alt = getAltThatFinishedDecisionEntryRule(previous);
-				if ( alt!=ATN.INVALID_ALT_NUMBER ) {
-					return alt;
->>>>>>> ac7cc7da
 				}
 			}
 
@@ -1080,12 +810,55 @@
 
 		final DFAState s0 = s;
 
-		DFAState existingTarget = s0 != null ? s0.getTarget(t) : null;
-		if (existingTarget != null) {
-			return new SimulatorState<Symbol>(previous.outerContext, existingTarget, useContext, remainingGlobalContext);
-		}
-
-		List<ATNConfig> closureConfigs = new ArrayList<ATNConfig>(s0.configs);
+		DFAState target = getExistingTargetState(s0, t);
+		if (target == null) {
+			Tuple2<DFAState, ParserRuleContext<Symbol>> result = computeTargetState(dfa, s0, remainingGlobalContext, t, useContext, contextCache);
+			target = result.getItem1();
+			remainingGlobalContext = result.getItem2();
+		}
+
+		if (target == ERROR) {
+			return null;
+		}
+
+		assert !useContext || !target.configs.getDipsIntoOuterContext();
+		return new SimulatorState<Symbol>(previous.outerContext, target, useContext, remainingGlobalContext);
+	}
+
+	/**
+	 * Get an existing target state for an edge in the DFA. If the target state
+	 * for the edge has not yet been computed or is otherwise not available,
+	 * this method returns {@code null}.
+	 *
+	 * @param s The current DFA state
+	 * @param t The next input symbol
+	 * @return The existing target DFA state for the given input symbol
+	 * {@code t}, or {@code null} if the target state for this edge is not
+	 * already cached
+	 */
+	@Nullable
+	protected DFAState getExistingTargetState(@NotNull DFAState s, int t) {
+		return s.getTarget(t);
+	}
+
+	/**
+	 * Compute a target state for an edge in the DFA, and attempt to add the
+	 * computed state and corresponding edge to the DFA.
+	 *
+	 * @param dfa
+	 * @param s The current DFA state
+	 * @param remainingGlobalContext
+	 * @param t The next input symbol
+	 * @param useContext
+	 * @param contextCache
+	 *
+	 * @return The computed target DFA state for the given input symbol
+	 * {@code t}. If {@code t} does not lead to a valid DFA state, this method
+	 * returns {@link #ERROR}.
+	 */
+	@NotNull
+	protected Tuple2<DFAState, ParserRuleContext<Symbol>> computeTargetState(@NotNull DFA dfa, @NotNull DFAState s, ParserRuleContext<Symbol> remainingGlobalContext, int t, boolean useContext, PredictionContextCache contextCache) {
+		List<ATNConfig> closureConfigs = new ArrayList<ATNConfig>(s.configs);
 		IntegerList contextElements = null;
 		ATNConfigSet reach = new ATNConfigSet();
 		boolean stepIntoGlobal;
@@ -1119,33 +892,8 @@
 							skippedStopStates = new ArrayList<ATNConfig>();
 						}
 
-<<<<<<< HEAD
 						skippedStopStates.add(c);
 					}
-=======
-	protected ATNConfigSet computeReachSet(ATNConfigSet closure, int t,
-										   boolean fullCtx)
-	{
-		if ( debug ) System.out.println("in computeReachSet, starting closure: " + closure);
-
-		if (mergeCache == null) {
-			mergeCache = new DoubleKeyMap<PredictionContext, PredictionContext, PredictionContext>();
-		}
-
-		ATNConfigSet intermediate = new ATNConfigSet(fullCtx);
-
-		/* Configurations already in a rule stop state indicate reaching the end
-		 * of the decision rule (local context) or end of the start rule (full
-		 * context). Once reached, these configurations are never updated by a
-		 * closure operation, so they are handled separately for the performance
-		 * advantage of having a smaller intermediate set when calling closure.
-		 *
-		 * For full-context reach operations, separate handling is required to
-		 * ensure that the alternative matching the longest overall sequence is
-		 * chosen when multiple such configurations can match the input.
-		 */
-		List<ATNConfig> skippedStopStates = null;
->>>>>>> ac7cc7da
 
 					continue;
 				}
@@ -1239,17 +987,12 @@
 		} while (useContext && stepIntoGlobal);
 
 		if (reach.isEmpty()) {
-			addDFAEdge(s0, t, ERROR);
-			return null;
-		}
-
-		DFAState dfaState = null;
-		if (s0 != null) {
-			dfaState = addDFAEdge(dfa, s0, t, contextElements, reach, contextCache);
-		}
-
-		assert !useContext || !dfaState.configs.getDipsIntoOuterContext();
-		return new SimulatorState<Symbol>(previous.outerContext, dfaState, useContext, remainingGlobalContext);
+			addDFAEdge(s, t, ERROR);
+			return Tuple.create(ERROR, remainingGlobalContext);
+		}
+
+		DFAState result = addDFAEdge(dfa, s, t, contextElements, reach, contextCache);
+		return Tuple.create(result, remainingGlobalContext);
 	}
 
 	/**
@@ -1284,15 +1027,9 @@
 	}
 
 	@NotNull
-<<<<<<< HEAD
-	public SimulatorState<Symbol> computeStartState(DFA dfa,
+	protected SimulatorState<Symbol> computeStartState(DFA dfa,
 											ParserRuleContext<Symbol> globalContext,
 											boolean useContext)
-=======
-	protected ATNConfigSet computeStartState(@NotNull ATNState p,
-										  @Nullable RuleContext ctx,
-										  boolean fullCtx)
->>>>>>> ac7cc7da
 	{
 		DFAState s0 = useContext ? dfa.s0full.get() : dfa.s0.get();
 		if (s0 != null) {
@@ -1398,11 +1135,7 @@
 	}
 
 	@Nullable
-<<<<<<< HEAD
-	public ATNState getReachableTarget(@NotNull ATNConfig source, @NotNull Transition trans, int ttype) {
-=======
-	protected ATNState getReachableTarget(@NotNull Transition trans, int ttype) {
->>>>>>> ac7cc7da
+	protected ATNState getReachableTarget(@NotNull ATNConfig source, @NotNull Transition trans, int ttype) {
 		if (trans.matches(ttype, 0, atn.maxTokenType)) {
 			return trans.target;
 		}
@@ -1410,9 +1143,8 @@
 		return null;
 	}
 
-<<<<<<< HEAD
 	/** collect and set D's semantic context */
-	public DFAState.PredPrediction[] predicateDFAState(DFAState D,
+	protected DFAState.PredPrediction[] predicateDFAState(DFAState D,
 													   ATNConfigSet configs,
 													   int nalts)
 	{
@@ -1431,10 +1163,7 @@
 		return predPredictions;
 	}
 
-	public SemanticContext[] getPredsForAmbigAlts(@NotNull BitSet ambigAlts,
-=======
 	protected SemanticContext[] getPredsForAmbigAlts(@NotNull BitSet ambigAlts,
->>>>>>> ac7cc7da
 												  @NotNull ATNConfigSet configs,
 												  int nalts)
 	{
@@ -1475,13 +1204,7 @@
 		return altToPred;
 	}
 
-<<<<<<< HEAD
-	public DFAState.PredPrediction[] getPredicatePredictions(BitSet ambigAlts, SemanticContext[] altToPred) {
-=======
-	protected DFAState.PredPrediction[] getPredicatePredictions(BitSet ambigAlts,
-															 SemanticContext[] altToPred)
-	{
->>>>>>> ac7cc7da
+	protected DFAState.PredPrediction[] getPredicatePredictions(BitSet ambigAlts, SemanticContext[] altToPred) {
 		List<DFAState.PredPrediction> pairs = new ArrayList<DFAState.PredPrediction>();
 		boolean containsPredicate = false;
 		for (int i = 1; i < altToPred.length; i++) {
@@ -1512,33 +1235,13 @@
 		return pairs.toArray(new DFAState.PredPrediction[pairs.size()]);
 	}
 
-<<<<<<< HEAD
-=======
-	protected int getAltThatFinishedDecisionEntryRule(ATNConfigSet configs) {
-		IntervalSet alts = new IntervalSet();
-		for (ATNConfig c : configs) {
-			if ( c.reachesIntoOuterContext>0 || (c.state instanceof RuleStopState && c.context.hasEmptyPath()) ) {
-				alts.add(c.alt);
-			}
-		}
-		if ( alts.size()==0 ) return ATN.INVALID_ALT_NUMBER;
-		return alts.getMinElement();
-	}
-
->>>>>>> ac7cc7da
 	/** Look through a list of predicate/alt pairs, returning alts for the
 	 *  pairs that win. A {@code null} predicate indicates an alt containing an
 	 *  unpredicated config which behaves as "always true."
 	 */
-<<<<<<< HEAD
-	public BitSet evalSemanticContext(@NotNull DFAState.PredPrediction[] predPredictions,
+	protected BitSet evalSemanticContext(@NotNull DFAState.PredPrediction[] predPredictions,
 										   ParserRuleContext<Symbol> outerContext,
 										   boolean complete)
-=======
-	protected BitSet evalSemanticContext(@NotNull DFAState.PredPrediction[] predPredictions,
-									  ParserRuleContext outerContext,
-									  boolean complete)
->>>>>>> ac7cc7da
 	{
 		BitSet predictions = new BitSet();
 		for (DFAState.PredPrediction pair : predPredictions) {
@@ -1752,16 +1455,7 @@
 	}
 
 	@Nullable
-<<<<<<< HEAD
-	public ATNConfig getEpsilonTarget(@NotNull ATNConfig config, @NotNull Transition t, boolean collectPredicates, boolean inContext, PredictionContextCache contextCache) {
-=======
-	protected ATNConfig getEpsilonTarget(@NotNull ATNConfig config,
-									  @NotNull Transition t,
-									  boolean collectPredicates,
-									  boolean inContext,
-									  boolean fullCtx)
-	{
->>>>>>> ac7cc7da
+	protected ATNConfig getEpsilonTarget(@NotNull ATNConfig config, @NotNull Transition t, boolean collectPredicates, boolean inContext, PredictionContextCache contextCache) {
 		switch (t.getSerializationType()) {
 		case Transition.RULE:
 			return ruleTransition(config, (RuleTransition)t, contextCache);
@@ -1790,7 +1484,7 @@
 	}
 
 	@Nullable
-	public ATNConfig precedenceTransition(@NotNull ATNConfig config,
+	protected ATNConfig precedenceTransition(@NotNull ATNConfig config,
 									@NotNull PrecedencePredicateTransition pt,
 									boolean collectPredicates,
 									boolean inContext)
@@ -1850,11 +1544,7 @@
 	}
 
 	@NotNull
-<<<<<<< HEAD
-	public ATNConfig ruleTransition(@NotNull ATNConfig config, @NotNull RuleTransition t, @Nullable PredictionContextCache contextCache) {
-=======
-	protected ATNConfig ruleTransition(@NotNull ATNConfig config, @NotNull RuleTransition t) {
->>>>>>> ac7cc7da
+	protected ATNConfig ruleTransition(@NotNull ATNConfig config, @NotNull RuleTransition t, @Nullable PredictionContextCache contextCache) {
 		if ( debug ) {
 			System.out.println("CALL rule "+getRuleName(t.target.ruleIndex)+
 							   ", ctx="+config.getContext());
@@ -1873,13 +1563,7 @@
 			newContext = config.getContext().getChild(returnState.stateNumber);
 		}
 
-<<<<<<< HEAD
 		return config.transform(t.target, newContext);
-=======
-	protected BitSet getConflictingAlts(ATNConfigSet configs) {
-		Collection<BitSet> altsets = PredictionMode.getConflictingAltSubsets(configs);
-		return PredictionMode.getAlts(altsets);
->>>>>>> ac7cc7da
 	}
 
 	private static final Comparator<ATNConfig> STATE_ALT_SORT_COMPARATOR =
@@ -2122,10 +1806,6 @@
 		return getTokenName(input.LA(1));
 	}
 
-	/** Used for debugging in adaptivePredict around execATN but I cut
-	 *  it out for clarity now that alg. works well. We can leave this
-	 *  "dead" code for a bit.
-	 */
 	public void dumpDeadEndConfigs(@NotNull NoViableAltException nvae) {
 		System.err.println("dead end configs: ");
 		for (ATNConfig c : nvae.getDeadEndConfigs()) {
@@ -2147,13 +1827,8 @@
 	}
 
 	@NotNull
-<<<<<<< HEAD
-	public NoViableAltException noViableAlt(@NotNull TokenStream<? extends Symbol> input,
+	protected NoViableAltException noViableAlt(@NotNull TokenStream<? extends Symbol> input,
 											@NotNull ParserRuleContext<Symbol> outerContext,
-=======
-	protected NoViableAltException noViableAlt(@NotNull TokenStream input,
-											@NotNull ParserRuleContext outerContext,
->>>>>>> ac7cc7da
 											@NotNull ATNConfigSet configs,
 											int startIndex)
 	{
@@ -2163,11 +1838,7 @@
 											configs, outerContext);
 	}
 
-<<<<<<< HEAD
-	public int getUniqueAlt(@NotNull Collection<ATNConfig> configs) {
-=======
-	protected static int getUniqueAlt(@NotNull ATNConfigSet configs) {
->>>>>>> ac7cc7da
+	protected int getUniqueAlt(@NotNull Collection<ATNConfig> configs) {
 		int alt = ATN.INVALID_ALT_NUMBER;
 		for (ATNConfig c : configs) {
 			if ( alt == ATN.INVALID_ALT_NUMBER ) {
@@ -2180,8 +1851,7 @@
 		return alt;
 	}
 
-<<<<<<< HEAD
-	public boolean configWithAltAtStopState(@NotNull Collection<ATNConfig> configs, int alt) {
+	protected boolean configWithAltAtStopState(@NotNull Collection<ATNConfig> configs, int alt) {
 		for (ATNConfig c : configs) {
 			if ( c.getAlt() == alt ) {
 				if ( c.getState() instanceof RuleStopState ) {
@@ -2193,28 +1863,6 @@
 	}
 
 	@NotNull
-=======
-	/**
-	 * Add an edge to the DFA, if possible. This method calls
-	 * {@link #addDFAState} to ensure the {@code to} state is present in the
-	 * DFA. If {@code from} is {@code null}, or if {@code t} is outside the
-	 * range of edges that can be represented in the DFA tables, this method
-	 * returns without adding the edge to the DFA.
-	 * <p/>
-	 * If {@code to} is {@code null}, this method returns {@code null}.
-	 * Otherwise, this method returns the {@link DFAState} returned by calling
-	 * {@link #addDFAState} for the {@code to} state.
-	 *
-	 * @param dfa The DFA
-	 * @param from The source state for the edge
-	 * @param t The input symbol
-	 * @param to The target state for the edge
-	 *
-	 * @return If {@code to} is {@code null}, this method returns {@code null};
-	 * otherwise this method returns the result of calling {@link #addDFAState}
-	 * on {@code to}
-	 */
->>>>>>> ac7cc7da
 	protected DFAState addDFAEdge(@NotNull DFA dfa,
 								  @NotNull DFAState fromState,
 								  int t,
@@ -2222,7 +1870,6 @@
 								  @NotNull ATNConfigSet toConfigs,
 								  PredictionContextCache contextCache)
 	{
-<<<<<<< HEAD
 		assert dfa.isContextSensitive() || contextTransitions == null || contextTransitions.isEmpty();
 
 		DFAState from = fromState;
@@ -2260,55 +1907,6 @@
 	protected void addDFAEdge(@Nullable DFAState p, int t, @Nullable DFAState q) {
 		if ( p!=null ) {
 			p.setTarget(t, q);
-=======
-		if ( debug ) {
-			System.out.println("EDGE "+from+" -> "+to+" upon "+getTokenName(t));
-		}
-
-		if (to == null) {
-			return null;
-		}
-
-		to = addDFAState(dfa, to); // used existing if possible not incoming
-		if (from == null || t < -1 || t > atn.maxTokenType) {
-			return to;
-		}
-
-		synchronized (from) {
-			if ( from.edges==null ) {
-				from.edges = new DFAState[atn.maxTokenType+1+1];
-			}
-
-			from.edges[t+1] = to; // connect
-		}
-
-		if ( debug ) {
-			System.out.println("DFA=\n"+dfa.toString(parser!=null?parser.getTokenNames():null));
-		}
-
-		return to;
-	}
-
-	/**
-	 * Add state {@code D} to the DFA if it is not already present, and return
-	 * the actual instance stored in the DFA. If a state equivalent to {@code D}
-	 * is already in the DFA, the existing state is returned. Otherwise this
-	 * method returns {@code D} after adding it to the DFA.
-	 * <p/>
-	 * If {@code D} is {@link #ERROR}, this method returns {@link #ERROR} and
-	 * does not change the DFA.
-	 *
-	 * @param dfa The dfa
-	 * @param D The DFA state to add
-	 * @return The state stored in the DFA. This will be either the existing
-	 * state if {@code D} is already in the DFA, or {@code D} itself if the
-	 * state was not already present.
-	 */
-	@NotNull
-	protected DFAState addDFAState(@NotNull DFA dfa, @NotNull DFAState D) {
-		if (D == ERROR) {
-			return D;
->>>>>>> ac7cc7da
 		}
 	}
 
@@ -2382,7 +1980,6 @@
 		return new DFAState(configs, -1, atn.maxTokenType);
 	}
 
-<<<<<<< HEAD
 //	public void reportConflict(int startIndex, int stopIndex,
 //							   @NotNull IntervalSet alts,
 //							   @NotNull ATNConfigSet configs)
@@ -2394,10 +1991,7 @@
 //		if ( parser!=null ) parser.getErrorHandler().reportConflict(parser, startIndex, stopIndex, alts, configs);
 //	}
 
-	public void reportAttemptingFullContext(DFA dfa, SimulatorState<Symbol> initialState, int startIndex, int stopIndex) {
-=======
-	protected void reportAttemptingFullContext(DFA dfa, ATNConfigSet configs, int startIndex, int stopIndex) {
->>>>>>> ac7cc7da
+	protected void reportAttemptingFullContext(DFA dfa, SimulatorState<Symbol> initialState, int startIndex, int stopIndex) {
         if ( debug || retry_debug ) {
 			Interval interval = Interval.of(startIndex, stopIndex);
             System.out.println("reportAttemptingFullContext decision="+dfa.decision+":"+initialState.s0.configs+
@@ -2406,11 +2000,7 @@
         if ( parser!=null ) parser.getErrorListenerDispatch().reportAttemptingFullContext(parser, dfa, startIndex, stopIndex, initialState);
     }
 
-<<<<<<< HEAD
-	public void reportContextSensitivity(DFA dfa, SimulatorState<Symbol> acceptState, int startIndex, int stopIndex) {
-=======
-	protected void reportContextSensitivity(DFA dfa, ATNConfigSet configs, int startIndex, int stopIndex) {
->>>>>>> ac7cc7da
+	protected void reportContextSensitivity(DFA dfa, SimulatorState<Symbol> acceptState, int startIndex, int stopIndex) {
         if ( debug || retry_debug ) {
 			Interval interval = Interval.of(startIndex, stopIndex);
             System.out.println("reportContextSensitivity decision="+dfa.decision+":"+acceptState.s0.configs+
@@ -2450,7 +2040,6 @@
                                                                      ambigAlts, configs);
     }
 
-<<<<<<< HEAD
 	protected final int getReturnState(RuleContext<?> context) {
 		if (context.isEmpty()) {
 			return PredictionContext.EMPTY_FULL_STATE_KEY;
@@ -2480,14 +2069,4 @@
 		return context;
 	}
 
-=======
-	public final void setPredictionMode(@NotNull PredictionMode mode) {
-		this.mode = mode;
-	}
-
-	@NotNull
-	public final PredictionMode getPredictionMode() {
-		return mode;
-	}
->>>>>>> ac7cc7da
 }