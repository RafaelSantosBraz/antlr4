/*
 [The "BSD license"]
  Copyright (c) 2011 Terence Parr
  All rights reserved.

  Redistribution and use in source and binary forms, with or without
  modification, are permitted provided that the following conditions
  are met:

  1. Redistributions of source code must retain the above copyright
     notice, this list of conditions and the following disclaimer.
  2. Redistributions in binary form must reproduce the above copyright
     notice, this list of conditions and the following disclaimer in the
     documentation and/or other materials provided with the distribution.
  3. The name of the author may not be used to endorse or promote products
     derived from this software without specific prior written permission.

  THIS SOFTWARE IS PROVIDED BY THE AUTHOR ``AS IS'' AND ANY EXPRESS OR
  IMPLIED WARRANTIES, INCLUDING, BUT NOT LIMITED TO, THE IMPLIED WARRANTIES
  OF MERCHANTABILITY AND FITNESS FOR A PARTICULAR PURPOSE ARE DISCLAIMED.
  IN NO EVENT SHALL THE AUTHOR BE LIABLE FOR ANY DIRECT, INDIRECT,
  INCIDENTAL, SPECIAL, EXEMPLARY, OR CONSEQUENTIAL DAMAGES (INCLUDING, BUT
  NOT LIMITED TO, PROCUREMENT OF SUBSTITUTE GOODS OR SERVICES; LOSS OF USE,
  DATA, OR PROFITS; OR BUSINESS INTERRUPTION) HOWEVER CAUSED AND ON ANY
  THEORY OF LIABILITY, WHETHER IN CONTRACT, STRICT LIABILITY, OR TORT
  (INCLUDING NEGLIGENCE OR OTHERWISE) ARISING IN ANY WAY OUT OF THE USE OF
  THIS SOFTWARE, EVEN IF ADVISED OF THE POSSIBILITY OF SUCH DAMAGE.
 */

package org.antlr.v4.runtime.atn;

import org.antlr.v4.runtime.CommonTokenStream;
import org.antlr.v4.runtime.IntStream;
import org.antlr.v4.runtime.NoViableAltException;
import org.antlr.v4.runtime.Parser;
import org.antlr.v4.runtime.ParserRuleContext;
import org.antlr.v4.runtime.RuleContext;
import org.antlr.v4.runtime.Token;
import org.antlr.v4.runtime.TokenStream;
import org.antlr.v4.runtime.dfa.DFA;
import org.antlr.v4.runtime.dfa.DFAState;
import org.antlr.v4.runtime.misc.IntegerList;
import org.antlr.v4.runtime.misc.Interval;
import org.antlr.v4.runtime.misc.NotNull;
import org.antlr.v4.runtime.misc.Nullable;

import java.util.ArrayList;
import java.util.Arrays;
import java.util.BitSet;
import java.util.Collection;
import java.util.Collections;
import java.util.Comparator;
import java.util.HashSet;
import java.util.List;
import java.util.Set;
import java.util.concurrent.atomic.AtomicReference;

/**
 The embodiment of the adaptive LL(*) parsing strategy.

 The basic complexity of the adaptive strategy makes it harder to
 understand. We begin with ATN simulation to build paths in a
 DFA. Subsequent prediction requests go through the DFA first. If
 they reach a state without an edge for the current symbol, the
 algorithm fails over to the ATN simulation to complete the DFA
 path for the current input (until it finds a conflict state or
 uniquely predicting state).

 All of that is done without using the outer context because we
 want to create a DFA that is not dependent upon the rule
 invocation stack when we do a prediction.  One DFA works in all
 contexts. We avoid using context not necessarily because it
 slower, although it can be, but because of the DFA caching
 problem.  The closure routine only considers the rule invocation
 stack created during prediction beginning in the entry rule.  For
 example, if prediction occurs without invoking another rule's
 ATN, there are no context stacks in the configurations. When this
 leads to a conflict, we don't know if it's an ambiguity or a
 weakness in the strong LL(*) parsing strategy (versus full
 LL(*)).

 So, we simply retry the ATN simulation again, this time
 using full outer context and filling a dummy DFA (to avoid
 polluting the context insensitive DFA). Configuration context
 stacks will be the full invocation stack from the start rule. If
 we get a conflict using full context, then we can definitively
 say we have a true ambiguity for that input sequence. If we don't
 get a conflict, it implies that the decision is sensitive to the
 outer context. (It is not context-sensitive in the sense of
 context sensitive grammars.) We create a special DFA accept state
 that maps rule context to a predicted alternative. That is the
 only modification needed to handle full LL(*) prediction. In
 general, full context prediction will use more lookahead than
 necessary, but it pays to share the same DFA. For a schedule
 proof that full context prediction uses that most the same amount
 of lookahead as a context insensitive prediction, see the comment
 on method retryWithContext().

 So, the strategy is complex because we bounce back and forth from
 the ATN to the DFA, simultaneously performing predictions and
 extending the DFA according to previously unseen input
 sequences. The retry with full context is a recursive call to the
 same function naturally because it does the same thing, just with
 a different initial context. The problem is, that we need to pass
 in a "full context mode" parameter so that it knows to report
 conflicts differently. It also knows not to do a retry, to avoid
 infinite recursion, if it is already using full context.

 Retry a simulation using full outer context.
	 *
	 *  One of the key assumptions here is that using full context
	 *  can use at most the same amount of input as a simulation
	 *  that is not useful context (i.e., it uses all possible contexts
	 *  that could invoke our entry rule. I believe that this is true
	 *  and the proof might go like this.
	 *
	 *  THEOREM:  The amount of input consumed during a full context
	 *  simulation is at most the amount of input consumed during a
	 *  non full context simulation.
	 *
	 *  PROOF: Let D be the DFA state at which non-context simulation
	 *  terminated. That means that D does not have a configuration for
	 *  which we can legally pursue more input. (It is legal to work only
	 *  on configurations for which there is no conflict with another
	 *  configuration.) Now we restrict ourselves to following ATN edges
	 *  associated with a single context. Choose any DFA state D' along
	 *  the path (same input) to D. That state has either the same number
	 *  of configurations or fewer. (If the number of configurations is
	 *  the same, then we have degenerated to the non-context case.) Now
	 *  imagine that we restrict to following edges associated with
	 *  another single context and that we reach DFA state D'' for the
	 *  same amount of input as D'. The non-context simulation merges D'
	 *  and D''. The union of the configuration sets either has the same
	 *  number of configurations as both D' and D'' or it has more. If it
	 *  has the same number, we are no worse off and the merge does not
	 *  force us to look for more input than we would otherwise have to
	 *  do. If the union has more configurations, it can introduce
	 *  conflicts but not new alternatives--we cannot conjure up alternatives
	 *  by computing closure on the DFA state.  Here are the cases for
	 *  D' union D'':
	 *
	 *  1. No increase in configurations, D' = D''
	 *  2. Add configuration that introduces a new alternative number.
	 *     This cannot happen because no new alternatives are introduced
	 *     while computing closure, even during start state computation.
	 *  3. D'' adds a configuration that does not conflict with any
	 *     configuration in D'.  Simulating without context would then have
	 *     forced us to use more lookahead than D' (full context) alone.
	 *  3. D'' adds a configuration that introduces a conflict with a
	 *     configuration in D'. There are 2 cases:
	 *     a. The conflict does not cause termination (D' union D''
	 *        is added to the work list). Again no context simulation requires
	 *        more input.
	 *     b. The conflict does cause termination, but this cannot happen.
	 *        By definition, we know that with ALL contexts merged we
	 *        don't terminate until D and D' uses less input than D. Therefore
	 *        no context simulation requires more input than full context
	 *        simulation.
	 *
	 *  We have covered all the cases and there is never a situation where
	 *  a single, full context simulation requires more input than a
	 *  no context simulation.

	 I spent a bunch of time thinking about this problem after finding
	 a case where context-sensitive ATN simulation looks beyond what they
	 no context simulation uses. the no context simulation for if then else
	 stops at the else whereas full context scans through to the end of the
	 statement to decide that the "else statement" clause is ambiguous. And
	 sometimes it is not ambiguous! Ok, I made an untrue assumption in my
	 proof which I won't bother going to. the important thing is what I'm
	 going to do about it. I thought I had a simple answer, but nope. It
	 turns out that the if then else case is perfect example of something
	 that has the following characteristics:

	 * no context conflicts at k=1
	 * full context at k=(1 + length of statement) can be both ambiguous and not
	   ambiguous depending on the input, though I think from different contexts.

	 But, the good news is that the k=1 case is a special case in that
	 SLL(1) and LL(1) have exactly the same power so we can conclude that
	 conflicts at k=1 are true ambiguities and we do not need to pursue
	 context-sensitive parsing. That covers a huge number of cases
	 including the if then else clause and the predicated precedence
	 parsing mechanism. whew! because that could be extremely expensive if
	 we had to do context.

	 Further, there is no point in doing full context if none of the
	 configurations dip into the outer context. This nicely handles cases
	 such as super constructor calls versus function calls. One grammar
	 might look like this:

	 ctorBody : '{' superCall? stat* '}' ;

	 Or, you might see something like

	 stat : superCall ';' | expression ';' | ... ;

	 In both cases I believe that no closure operations will dip into the
	 outer context. In the first case ctorBody in the worst case will stop
	 at the '}'. In the 2nd case it should stop at the ';'. Both cases
	 should stay within the entry rule and not dip into the outer context.

	 So, we now cover what I hope is the vast majority of the cases (in
	 particular the very important precedence parsing case). Anything that
	 needs k>1 and dips into the outer context requires a full context
	 retry. In this case, I'm going to start out with a brain-dead solution
	 which is to mark the DFA state as context-sensitive when I get a
	 conflict. Any further DFA simulation that reaches that state will
	 launch an ATN simulation to get the prediction, without updating the
	 DFA or storing any context information. Later, I can make this more
	 efficient, but at least in this case I can guarantee that it will
	 always do the right thing. We are not making any assumptions about
	 lookahead depth.

	 Ok, writing this up so I can put in a comment.

	 Upon conflict in the no context simulation:

	 * if k=1, report ambiguity and resolve to the minimum conflicting alternative

	 * if k=1 and predicates, no report and include the predicate to
	   predicted alternative map in the DFA state

	 * if k=* and we did not dip into the outer context, report ambiguity
	   and resolve to minimum conflicting alternative

	 * if k>1 and we dip into outer context, retry with full context
		 * if conflict, report ambiguity and resolve to minimum conflicting
		   alternative, mark DFA as context-sensitive
		 * If no conflict, report ctx sensitivity and mark DFA as context-sensitive
		 * Technically, if full context k is less than no context k, we can
			 reuse the conflicting DFA state so we don't have to create special
			 DFA paths branching from context, but we can leave that for
			 optimization later if necessary.

	 * if non-greedy, no report and resolve to the exit alternative
 *
 * 	By default we do full context-sensitive LL(*) parsing not
 	 *  Strong LL(*) parsing. If we fail with Strong LL(*) we
 	 *  try full LL(*). That means we rewind and use context information
 	 *  when closure operations fall off the end of the rule that
 	 *  holds the decision were evaluating
*/
public class ParserATNSimulator<Symbol extends Token> extends ATNSimulator {
	public static boolean debug = false;
	public static boolean dfa_debug = false;
	public static boolean retry_debug = false;

	public boolean disable_global_context = false;
	public boolean force_global_context = false;
	public boolean always_try_local_context = true;

	public boolean optimize_unique_closure = true;
	public boolean optimize_ll1 = true;
	public boolean optimize_hidden_conflicted_configs = true;
	public boolean optimize_tail_calls = true;
	public boolean tail_call_preserves_sll = true;
	public boolean treat_sllk1_conflict_as_ambiguity = false;

	public static boolean optimize_closure_busy = true;

	@Nullable
	protected final Parser<Symbol> parser;

	/**
	 * When {@code true}, ambiguous alternatives are reported when they are
	 * encountered within {@link #execATN}. When {@code false}, these messages
	 * are suppressed. The default is {@code true}.
	 * <p>
	 * When messages about ambiguous alternatives are not required, setting this
	 * to {@code false} enables additional internal optimizations which may lose
	 * this information.
	 */
	public boolean reportAmbiguities = true;

	/** By default we do full context-sensitive LL(*) parsing not
	 *  Strong LL(*) parsing. If we fail with Strong LL(*) we
	 *  try full LL(*). That means we rewind and use context information
	 *  when closure operations fall off the end of the rule that
	 *  holds the decision were evaluating.
	 */
	protected boolean userWantsCtxSensitive = true;

	/** Testing only! */
	public ParserATNSimulator(@NotNull ATN atn) {
		this(null, atn);
	}

	public ParserATNSimulator(@Nullable Parser<Symbol> parser, @NotNull ATN atn) {
		super(atn);
		this.parser = parser;
	}

	@Override
	public void reset() {
	}

	public int adaptivePredict(@NotNull TokenStream<? extends Symbol> input, int decision,
							   @Nullable ParserRuleContext<Symbol> outerContext)
	{
		return adaptivePredict(input, decision, outerContext, false);
	}

	public int adaptivePredict(@NotNull TokenStream<? extends Symbol> input,
							   int decision,
							   @Nullable ParserRuleContext<Symbol> outerContext,
							   boolean useContext)
	{
		DFA dfa = atn.decisionToDFA[decision];
		assert dfa != null;
		if (optimize_ll1 && !dfa.isEmpty()) {
			int ll_1 = input.LA(1);
			if (ll_1 >= 0 && ll_1 <= Short.MAX_VALUE) {
				int key = (decision << 16) + ll_1;
				Integer alt = atn.LL1Table.get(key);
				if (alt != null) {
					return alt;
				}
			}
		}

		if (force_global_context) {
			useContext = true;
		}
		else if (!always_try_local_context) {
			useContext |= dfa != null && dfa.isContextSensitive();
		}

		userWantsCtxSensitive = useContext || (!disable_global_context && (outerContext != null));
		if (outerContext == null) {
			outerContext = ParserRuleContext.emptyContext();
		}

		SimulatorState<Symbol> state = null;
		if (!dfa.isEmpty()) {
			state = getStartState(dfa, input, outerContext, useContext);
		}

		if ( state==null ) {
			return predictATN(dfa, input, outerContext, useContext);
		}
		else {
			//dump(dfa);
			// start with the DFA
			int m = input.mark();
			int index = input.index();
			try {
				int alt = execDFA(dfa, input, index, state);
				return alt;
			}
			finally {
				input.seek(index);
				input.release(m);
			}
		}
	}

	public SimulatorState<Symbol> getStartState(@NotNull DFA dfa,
										@NotNull TokenStream<? extends Symbol> input,
										@NotNull ParserRuleContext<Symbol> outerContext,
										boolean useContext) {

		if (!useContext) {
			if (dfa.s0.get() == null) {
				return null;
			}

			return new SimulatorState<Symbol>(outerContext, dfa.s0.get(), false, outerContext);
		}

		ParserRuleContext<Symbol> remainingContext = outerContext;
		assert outerContext != null;
		DFAState s0 = dfa.s0full.get();
		while (remainingContext != null && s0 != null && s0.isContextSensitive()) {
			remainingContext = skipTailCalls(remainingContext);
			s0 = s0.getContextTarget(getReturnState(remainingContext));
			if (remainingContext.isEmpty()) {
				assert s0 == null || !s0.isContextSensitive();
			}
			else {
				remainingContext = remainingContext.getParent();
			}
		}

		if (s0 == null) {
			return null;
		}

		return new SimulatorState<Symbol>(outerContext, s0, useContext, remainingContext);
	}

	public int predictATN(@NotNull DFA dfa, @NotNull TokenStream<? extends Symbol> input,
						  @Nullable ParserRuleContext<Symbol> outerContext,
						  boolean useContext)
	{
		if ( outerContext==null ) outerContext = ParserRuleContext.emptyContext();
		if ( debug ) System.out.println("ATN decision "+dfa.decision+
										" exec LA(1)=="+ getLookaheadName(input) +
										", outerContext="+outerContext.toString(parser));

		int alt = 0;
		int m = input.mark();
		int index = input.index();
		try {
			SimulatorState<Symbol> state = computeStartState(dfa, outerContext, useContext);
			if (state.s0.isAcceptState) {
				return execDFA(dfa, input, index, state);
			}
			else {
				alt = execATN(dfa, input, index, state);
			}
		}
		catch (NoViableAltException nvae) {
			if ( debug ) dumpDeadEndConfigs(nvae);
			throw nvae;
		}
		finally {
			input.seek(index);
			input.release(m);
		}
		if ( debug ) System.out.println("DFA after predictATN: "+dfa.toString(parser.getTokenNames(), parser.getRuleNames()));
		return alt;
	}

	public int execDFA(@NotNull DFA dfa,
					   @NotNull TokenStream<? extends Symbol> input, int startIndex,
					   @NotNull SimulatorState<Symbol> state)
    {
		ParserRuleContext<Symbol> outerContext = state.outerContext;
		if ( dfa_debug ) System.out.println("DFA decision "+dfa.decision+
											" exec LA(1)=="+ getLookaheadName(input) +
											", outerContext="+outerContext.toString(parser));
		if ( dfa_debug ) System.out.print(dfa.toString(parser.getTokenNames(), parser.getRuleNames()));
		DFAState acceptState = null;
		DFAState s = state.s0;

		int t = input.LA(1);
		ParserRuleContext<Symbol> remainingOuterContext = state.remainingOuterContext;

		while ( true ) {
			if ( dfa_debug ) System.out.println("DFA state "+s.stateNumber+" LA(1)=="+getLookaheadName(input));
			if ( state.useContext ) {
				while ( s.isContextSymbol(t) ) {
					DFAState next = null;
					if (remainingOuterContext != null) {
						remainingOuterContext = skipTailCalls(remainingOuterContext);
						next = s.getContextTarget(getReturnState(remainingOuterContext));
					}

					if ( next == null ) {
						// fail over to ATN
						SimulatorState<Symbol> initialState = new SimulatorState<Symbol>(state.outerContext, s, state.useContext, remainingOuterContext);
						return execATN(dfa, input, startIndex, initialState);
					}

					remainingOuterContext = remainingOuterContext.getParent();
					s = next;
				}
			}
			if ( s.isAcceptState ) {
				if ( s.predicates!=null ) {
					if ( dfa_debug ) System.out.println("accept "+s);
				}
				else {
					if ( dfa_debug ) System.out.println("accept; predict "+s.prediction +" in state "+s.stateNumber);
				}
				acceptState = s;
				// keep going unless we're at EOF or state only has one alt number
				// mentioned in configs; check if something else could match
				// TODO: don't we always stop? only lexer would keep going
				// TODO: v3 dfa don't do this.
				break;
			}

			// t is not updated if one of these states is reached
			assert !s.isAcceptState;

			// if no edge, pop over to ATN interpreter, update DFA and return
			DFAState target = s.getTarget(t);
			if ( target == null ) {
				if ( dfa_debug && t>=0 ) System.out.println("no edge for "+parser.getTokenNames()[t]);
				int alt;
				if ( dfa_debug ) {
					Interval interval = Interval.of(startIndex, parser.getInputStream().index());
					System.out.println("ATN exec upon "+
									   parser.getInputStream().getText(interval) +
									   " at DFA state "+s.stateNumber);
				}

				SimulatorState<Symbol> initialState = new SimulatorState<Symbol>(outerContext, s, state.useContext, remainingOuterContext);
				alt = execATN(dfa, input, startIndex, initialState);
				// this adds edge even if next state is accept for
				// same alt; e.g., s0-A->:s1=>2-B->:s2=>2
				// TODO: This next stuff kills edge, but extra states remain. :(
				if ( s.isAcceptState && alt!=-1 ) {
					DFAState d = s.getTarget(input.LA(1));
					if ( d.isAcceptState && d.prediction==s.prediction ) {
						// we can carve it out.
						s.setTarget(input.LA(1), ERROR); // IGNORE really not error
					}
				}
				if ( dfa_debug ) {
					System.out.println("back from DFA update, alt="+alt+", dfa=\n"+dfa.toString(parser.getTokenNames(), parser.getRuleNames()));
					//dump(dfa);
				}
				// action already executed
				if ( dfa_debug ) System.out.println("DFA decision "+dfa.decision+
													" predicts "+alt);
				return alt; // we've updated DFA, exec'd action, and have our deepest answer
			}
			else if ( target == ERROR ) {
				throw noViableAlt(input, outerContext, s.configs, startIndex);
			}
			s = target;
			if (!s.isAcceptState) {
				input.consume();
				t = input.LA(1);
			}
		}
//		if ( acceptState==null ) {
//			if ( debug ) System.out.println("!!! no viable alt in dfa");
//			return -1;
//		}

		if ( acceptState.configs.getConflictingAlts()!=null ) {
			if ( dfa.atnStartState instanceof DecisionState ) {
				if (!userWantsCtxSensitive ||
					!acceptState.configs.getDipsIntoOuterContext() ||
					(treat_sllk1_conflict_as_ambiguity && input.index() == startIndex))
				{
					// we don't report the ambiguity again
					//if ( !acceptState.configset.hasSemanticContext() ) {
					//	reportAmbiguity(dfa, acceptState, startIndex, input.index(), acceptState.configset.getConflictingAlts(), acceptState.configset);
					//}
				}
				else {
					assert !state.useContext;

					// Before attempting full context prediction, check to see if there are
					// disambiguating or validating predicates to evaluate which allow an
					// immediate decision
					if ( acceptState.predicates!=null ) {
						// rewind input so pred's LT(i) calls make sense
						input.seek(startIndex);
						BitSet predictions = evalSemanticContext(s.predicates, outerContext, true);
						if ( predictions.cardinality() == 1 ) {
							return predictions.nextSetBit(0);
						}
					}

					input.seek(startIndex);
					return adaptivePredict(input, dfa.decision, outerContext, true);
				}
			}
		}

		// Before jumping to prediction, check to see if there are
		// disambiguating or validating predicates to evaluate
		if ( s.predicates!=null ) {
			// rewind input so pred's LT(i) calls make sense
			input.seek(startIndex);
			// since we don't report ambiguities in execDFA, we never need to use complete predicate evaluation here
			BitSet alts = evalSemanticContext(s.predicates, outerContext, false);
			if (alts.isEmpty()) {
				throw noViableAlt(input, outerContext, s.configs, startIndex);
			}

			return alts.nextSetBit(0);
		}

		if ( dfa_debug ) System.out.println("DFA decision "+dfa.decision+
											" predicts "+acceptState.prediction);
		return acceptState.prediction;
	}

	/** Performs ATN simulation to compute a predicted alternative based
	 *  upon the remaining input, but also updates the DFA cache to avoid
	 *  having to traverse the ATN again for the same input sequence.

	 There are some key conditions we're looking for after computing a new
	 set of ATN configs (proposed DFA state):
	       * if the set is empty, there is no viable alternative for current symbol
	       * does the state uniquely predict an alternative?
	       * does the state have a conflict that would prevent us from
	         putting it on the work list?
	       * if in non-greedy decision is there a config at a rule stop state?

	 We also have some key operations to do:
	       * add an edge from previous DFA state to potentially new DFA state, D,
	         upon current symbol but only if adding to work list, which means in all
	         cases except no viable alternative (and possibly non-greedy decisions?)
	       * collecting predicates and adding semantic context to DFA accept states
	       * adding rule context to context-sensitive DFA accept states
	       * consuming an input symbol
	       * reporting a conflict
	       * reporting an ambiguity
	       * reporting a context sensitivity
	       * reporting insufficient predicates

	 We should isolate those operations, which are side-effecting, to the
	 main work loop. We can isolate lots of code into other functions, but
	 they should be side effect free. They can return package that
	 indicates whether we should report something, whether we need to add a
	 DFA edge, whether we need to augment accept state with semantic
	 context or rule invocation context. Actually, it seems like we always
	 add predicates if they exist, so that can simply be done in the main
	 loop for any accept state creation or modification request.

	 cover these cases:
	    dead end
	    single alt
	    single alt + preds
	    conflict
	    conflict + preds

	 TODO: greedy + those

	 */
	public int execATN(@NotNull DFA dfa,
					   @NotNull TokenStream<? extends Symbol> input, int startIndex,
					   @NotNull SimulatorState<Symbol> initialState)
	{
		if ( debug ) System.out.println("execATN decision "+dfa.decision+" exec LA(1)=="+ getLookaheadName(input));

		final ParserRuleContext<Symbol> outerContext = initialState.outerContext;
		final boolean useContext = initialState.useContext;

		int t = input.LA(1);

        DecisionState decState = atn.getDecisionState(dfa.decision);
		SimulatorState<Symbol> previous = initialState;

		PredictionContextCache contextCache = new PredictionContextCache();
		while (true) { // while more work
			SimulatorState<Symbol> nextState = computeReachSet(dfa, previous, t, contextCache);
			if (nextState == null) {
				return handleNoViableAlt(input, startIndex, previous);
			}

			DFAState D = nextState.s0;
			ATNConfigSet reach = D.configs;

			// predicted alt => accept state
			assert D.isAcceptState || getUniqueAlt(reach) == ATN.INVALID_ALT_NUMBER;
			// conflicted => accept state
			assert D.isAcceptState || D.configs.getConflictingAlts() == null;

			if (D.isAcceptState) {
				int predictedAlt = reach.getConflictingAlts() == null ? getUniqueAlt(reach) : ATN.INVALID_ALT_NUMBER;
				if ( predictedAlt!=ATN.INVALID_ALT_NUMBER ) {
					if (optimize_ll1
						&& input.index() == startIndex
						&& nextState.outerContext == nextState.remainingOuterContext
						&& dfa.decision >= 0
						&& !D.configs.hasSemanticContext())
					{
						if (t >= 0 && t <= Short.MAX_VALUE) {
							int key = (dfa.decision << 16) + t;
							atn.LL1Table.put(key, predictedAlt);
						}
					}

					if (useContext && always_try_local_context) {
						reportContextSensitivity(dfa, nextState, startIndex, input.index());
					}
				}
				else if ( D.configs.getConflictingAlts()!=null ) {
					predictedAlt = D.prediction;
//						int k = input.index() - startIndex + 1; // how much input we used
//						System.out.println("used k="+k);
						if ( !userWantsCtxSensitive ||
							 !D.configs.getDipsIntoOuterContext() ||
							 (treat_sllk1_conflict_as_ambiguity && input.index() == startIndex))
						{
							if ( reportAmbiguities && !D.configs.hasSemanticContext() ) {
								reportAmbiguity(dfa, D, startIndex, input.index(), D.configs.getConflictingAlts(), D.configs);
							}
						}
						else {
							assert !useContext;

							int ambigIndex = input.index();

							if ( D.isAcceptState && D.configs.hasSemanticContext() ) {
								int nalts = decState.getNumberOfTransitions();
								DFAState.PredPrediction[] predPredictions = D.predicates;
								if (predPredictions != null) {
									input.seek(startIndex);
									// always use complete evaluation here since we'll want to retry with full context if still ambiguous
									BitSet alts = evalSemanticContext(predPredictions, outerContext, true);
									if (alts.cardinality() == 1) {
										return alts.nextSetBit(0);
									}
								}
							}

							if ( debug ) System.out.println("RETRY with outerContext="+outerContext);
							SimulatorState<Symbol> fullContextState = computeStartState(dfa, outerContext, true);
							reportAttemptingFullContext(dfa, fullContextState, startIndex, ambigIndex);
							input.seek(startIndex);
							return execATN(dfa, input, startIndex, fullContextState);
						}
				}

				if ( D.predicates != null ) {
					int stopIndex = input.index();
					input.seek(startIndex);
					BitSet alts = evalSemanticContext(D.predicates, outerContext, reportAmbiguities);
					D.prediction = ATN.INVALID_ALT_NUMBER;
					switch (alts.cardinality()) {
					case 0:
						throw noViableAlt(input, outerContext, D.configs, startIndex);

					case 1:
						return alts.nextSetBit(0);

					default:
						// report ambiguity after predicate evaluation to make sure the correct
						// set of ambig alts is reported.
						if (reportAmbiguities) {
							reportAmbiguity(dfa, D, startIndex, stopIndex, alts, D.configs);
						}

						return alts.nextSetBit(0);
					}
				}

				return predictedAlt;
			}

			previous = nextState;
			input.consume();
			t = input.LA(1);
		}
	}

	protected int handleNoViableAlt(@NotNull TokenStream<? extends Symbol> input, int startIndex, @NotNull SimulatorState<Symbol> previous) {
		if (previous.s0 != null) {
			BitSet alts = new BitSet();
			for (ATNConfig config : previous.s0.configs) {
				if (config.getReachesIntoOuterContext() || config.getState() instanceof RuleStopState) {
					alts.set(config.getAlt());
				}
			}

			if (!alts.isEmpty()) {
				return alts.nextSetBit(0);
			}
		}

		throw noViableAlt(input, previous.outerContext, previous.s0.configs, startIndex);
	}

	protected SimulatorState<Symbol> computeReachSet(DFA dfa, SimulatorState<Symbol> previous, int t, PredictionContextCache contextCache) {
		final boolean useContext = previous.useContext;
		ParserRuleContext<Symbol> remainingGlobalContext = previous.remainingOuterContext;

		DFAState s = previous.s0;
		if ( useContext ) {
			while ( s.isContextSymbol(t) ) {
				DFAState next = null;
				if (remainingGlobalContext != null) {
					remainingGlobalContext = skipTailCalls(remainingGlobalContext);
					next = s.getContextTarget(getReturnState(remainingGlobalContext));
				}

				if ( next == null ) {
					break;
				}

				remainingGlobalContext = remainingGlobalContext.getParent();
				s = next;
			}
		}

		assert !s.isAcceptState;
		if ( s.isAcceptState ) {
			return new SimulatorState<Symbol>(previous.outerContext, s, useContext, remainingGlobalContext);
		}

		final DFAState s0 = s;

		DFAState existingTarget = s0 != null ? s0.getTarget(t) : null;
		if (existingTarget != null) {
			return new SimulatorState<Symbol>(previous.outerContext, existingTarget, useContext, remainingGlobalContext);
		}

		List<ATNConfig> closureConfigs = new ArrayList<ATNConfig>(s0.configs);
		IntegerList contextElements = null;
		ATNConfigSet reach = new ATNConfigSet();
		boolean stepIntoGlobal;
		do {
			boolean hasMoreContext = !useContext || remainingGlobalContext != null;
			if (!hasMoreContext) {
				reach.setOutermostConfigSet(true);
			}

			ATNConfigSet reachIntermediate = new ATNConfigSet();
			int ncl = closureConfigs.size();
			for (int ci=0; ci<ncl; ci++) { // TODO: foreach
				ATNConfig c = closureConfigs.get(ci);
				if ( debug ) System.out.println("testing "+getTokenName(t)+" at "+c.toString());
				int n = c.getState().getNumberOfOptimizedTransitions();
				for (int ti=0; ti<n; ti++) {               // for each optimized transition
					Transition trans = c.getState().getOptimizedTransition(ti);
					ATNState target = getReachableTarget(c, trans, t);
					if ( target!=null ) {
						reachIntermediate.add(c.transform(target));
					}
				}
			}

			if (optimize_unique_closure && reachIntermediate.getUniqueAlt() != ATN.INVALID_ALT_NUMBER) {
				reachIntermediate.setOutermostConfigSet(reach.isOutermostConfigSet());
				reach = reachIntermediate;
				break;
			}

			final boolean collectPredicates = false;
			closure(reachIntermediate, reach, collectPredicates, hasMoreContext, contextCache);
			stepIntoGlobal = reach.getDipsIntoOuterContext();

			if (useContext && stepIntoGlobal) {
				reach.clear();

				remainingGlobalContext = skipTailCalls(remainingGlobalContext);
				int nextContextElement = getReturnState(remainingGlobalContext);
				if (contextElements == null) {
					contextElements = new IntegerList();
				}

				if (remainingGlobalContext.isEmpty()) {
					remainingGlobalContext = null;
				} else {
					remainingGlobalContext = remainingGlobalContext.getParent();
				}

				contextElements.add(nextContextElement);
				if (nextContextElement != PredictionContext.EMPTY_FULL_STATE_KEY) {
					for (int i = 0; i < closureConfigs.size(); i++) {
						closureConfigs.set(i, closureConfigs.get(i).appendContext(nextContextElement, contextCache));
					}
				}
			}
		} while (useContext && stepIntoGlobal);

		if (reach.isEmpty()) {
			return null;
		}

		DFAState dfaState = null;
		if (s0 != null) {
			dfaState = addDFAEdge(dfa, s0, t, contextElements, reach, contextCache);
		}

		assert !useContext || !dfaState.configs.getDipsIntoOuterContext();
		return new SimulatorState<Symbol>(previous.outerContext, dfaState, useContext, remainingGlobalContext);
	}

	@NotNull
	public SimulatorState<Symbol> computeStartState(DFA dfa,
											ParserRuleContext<Symbol> globalContext,
											boolean useContext)
	{
		DFAState s0 = useContext ? dfa.s0full.get() : dfa.s0.get();
		if (s0 != null) {
			if (!useContext) {
				return new SimulatorState<Symbol>(globalContext, s0, useContext, globalContext);
			}

<<<<<<< HEAD
			s0.setContextSensitive(atn);
=======
			if (t == IntStream.EOF && c.state instanceof RuleStopState) {
				assert c.context.isEmpty();
				intermediate.add(c, mergeCache);
			}
>>>>>>> 61ed3bc0
		}

		final int decision = dfa.decision;
		@NotNull
		final ATNState p = dfa.atnStartState;

		int previousContext = 0;
		ParserRuleContext<Symbol> remainingGlobalContext = globalContext;
		PredictionContext initialContext = useContext ? PredictionContext.EMPTY_FULL : PredictionContext.EMPTY_LOCAL; // always at least the implicit call to start rule
		PredictionContextCache contextCache = new PredictionContextCache();
		if (useContext) {
			while (s0 != null && s0.isContextSensitive() && remainingGlobalContext != null) {
				DFAState next;
				remainingGlobalContext = skipTailCalls(remainingGlobalContext);
				if (remainingGlobalContext.isEmpty()) {
					next = s0.getContextTarget(PredictionContext.EMPTY_FULL_STATE_KEY);
					previousContext = PredictionContext.EMPTY_FULL_STATE_KEY;
					remainingGlobalContext = null;
				}
				else {
					previousContext = getReturnState(remainingGlobalContext);
					next = s0.getContextTarget(previousContext);
					initialContext = initialContext.appendContext(previousContext, contextCache);
					remainingGlobalContext = remainingGlobalContext.getParent();
				}

				if (next == null) {
					break;
				}

				s0 = next;
			}
		}

		if (s0 != null && !s0.isContextSensitive()) {
			return new SimulatorState<Symbol>(globalContext, s0, useContext, remainingGlobalContext);
		}

		ATNConfigSet configs = new ATNConfigSet();
		while (true) {
			ATNConfigSet reachIntermediate = new ATNConfigSet();
			int n = p.getNumberOfTransitions();
			for (int ti=0; ti<n; ti++) {
				// for each transition
				ATNState target = p.transition(ti).target;
				reachIntermediate.add(ATNConfig.create(target, ti + 1, initialContext));
			}

			boolean hasMoreContext = remainingGlobalContext != null;
			if (!hasMoreContext) {
				configs.setOutermostConfigSet(true);
			}

			final boolean collectPredicates = true;
			closure(reachIntermediate, configs, collectPredicates, hasMoreContext, contextCache);
			boolean stepIntoGlobal = configs.getDipsIntoOuterContext();

			DFAState next = addDFAState(dfa, configs, contextCache);
			if (s0 == null) {
				AtomicReference<DFAState> reference = useContext ? dfa.s0full : dfa.s0;
				if (!reference.compareAndSet(null, next)) {
					next = reference.get();
				}
			}
			else {
				s0.setContextTarget(previousContext, next);
			}
			s0 = next;

			if (!useContext || !stepIntoGlobal) {
				break;
			}

			// TODO: make sure it distinguishes empty stack states
			next.setContextSensitive(atn);

			configs.clear();
			remainingGlobalContext = skipTailCalls(remainingGlobalContext);
			int nextContextElement = getReturnState(remainingGlobalContext);

			if (remainingGlobalContext.isEmpty()) {
				remainingGlobalContext = null;
			} else {
				remainingGlobalContext = remainingGlobalContext.getParent();
			}

			if (nextContextElement != PredictionContext.EMPTY_FULL_STATE_KEY) {
				initialContext = initialContext.appendContext(nextContextElement, contextCache);
			}

			previousContext = nextContextElement;
		}

		return new SimulatorState<Symbol>(globalContext, s0, useContext, remainingGlobalContext);
	}

	@Nullable
	public ATNState getReachableTarget(@NotNull ATNConfig source, @NotNull Transition trans, int ttype) {
		if (trans.matches(ttype, 0, atn.maxTokenType)) {
			return trans.target;
		}

		return null;
	}

	/** collect and set D's semantic context */
	public DFAState.PredPrediction[] predicateDFAState(DFAState D,
													   ATNConfigSet configs,
													   int nalts)
	{
		BitSet conflictingAlts = getConflictingAltsFromConfigSet(configs);
		if ( debug ) System.out.println("predicateDFAState "+D);
		SemanticContext[] altToPred = getPredsForAmbigAlts(conflictingAlts, configs, nalts);
		// altToPred[uniqueAlt] is now our validating predicate (if any)
		DFAState.PredPrediction[] predPredictions = null;
		if ( altToPred!=null ) {
			// we have a validating predicate; test it
			// Update DFA so reach becomes accept state with predicate
			predPredictions = getPredicatePredictions(conflictingAlts, altToPred);
			D.predicates = predPredictions;
			D.prediction = ATN.INVALID_ALT_NUMBER; // make sure we use preds
		}
		return predPredictions;
	}

	public SemanticContext[] getPredsForAmbigAlts(@NotNull BitSet ambigAlts,
												  @NotNull ATNConfigSet configs,
												  int nalts)
	{
		// REACH=[1|1|[]|0:0, 1|2|[]|0:1]

		/* altToPred starts as an array of all null contexts. The entry at index i
		 * corresponds to alternative i. altToPred[i] may have one of three values:
		 *   1. null: no ATNConfig c is found such that c.alt==i
		 *   2. SemanticContext.NONE: At least one ATNConfig c exists such that
		 *      c.alt==i and c.semanticContext==SemanticContext.NONE. In other words,
		 *      alt i has at least one unpredicated config.
		 *   3. Non-NONE Semantic Context: There exists at least one, and for all
		 *      ATNConfig c such that c.alt==i, c.semanticContext!=SemanticContext.NONE.
		 *
		 * From this, it is clear that NONE||anything==NONE.
		 */
		SemanticContext[] altToPred = new SemanticContext[nalts +1];
		int n = altToPred.length;
		for (ATNConfig c : configs) {
			if ( ambigAlts.get(c.getAlt()) ) {
				altToPred[c.getAlt()] = SemanticContext.or(altToPred[c.getAlt()], c.getSemanticContext());
			}
		}

		int nPredAlts = 0;
		for (int i = 0; i < n; i++) {
			if (altToPred[i] == null) {
				altToPred[i] = SemanticContext.NONE;
			}
			else if (altToPred[i] != SemanticContext.NONE) {
				nPredAlts++;
			}
		}

		// nonambig alts are null in altToPred
		if ( nPredAlts==0 ) altToPred = null;
		if ( debug ) System.out.println("getPredsForAmbigAlts result "+Arrays.toString(altToPred));
		return altToPred;
	}

	public DFAState.PredPrediction[] getPredicatePredictions(BitSet ambigAlts, SemanticContext[] altToPred) {
		List<DFAState.PredPrediction> pairs = new ArrayList<DFAState.PredPrediction>();
		boolean containsPredicate = false;
		for (int i = 1; i < altToPred.length; i++) {
			SemanticContext pred = altToPred[i];

			// unpredicated is indicated by SemanticContext.NONE
			assert pred != null;

			// find first unpredicated but ambig alternative, if any.
			// Only ambiguous alternatives will have SemanticContext.NONE.
			// Any unambig alts or ambig naked alts after first ambig naked are ignored
			// (null, i) means alt i is the default prediction
			// if no (null, i), then no default prediction.
			if (ambigAlts!=null && ambigAlts.get(i) && pred==SemanticContext.NONE) {
				pairs.add(new DFAState.PredPrediction(null, i));
			}
			else if ( pred!=SemanticContext.NONE ) {
				containsPredicate = true;
				pairs.add(new DFAState.PredPrediction(pred, i));
			}
		}

		if ( !containsPredicate ) {
			pairs = null;
		}

//		System.out.println(Arrays.toString(altToPred)+"->"+pairs);
<<<<<<< HEAD
		return pairs.toArray(new DFAState.PredPrediction[pairs.size()]);
=======
		return pairs;
	}

	public int getAltThatFinishedDecisionEntryRule(ATNConfigSet configs) {
		IntervalSet alts = new IntervalSet();
		for (ATNConfig c : configs) {
			if ( c.reachesIntoOuterContext>0 || (c.state instanceof RuleStopState && c.context.hasEmptyPath()) ) {
				alts.add(c.alt);
			}
		}
		if ( alts.size()==0 ) return ATN.INVALID_ALT_NUMBER;
		return alts.getMinElement();
>>>>>>> 61ed3bc0
	}

	/** Look through a list of predicate/alt pairs, returning alts for the
	 *  pairs that win. A {@code null} predicate indicates an alt containing an
	 *  unpredicated config which behaves as "always true."
	 *
	 * @param checkUniqueMatch If true, {@link ATN#INVALID_ALT_NUMBER} will be returned
	 *      if the match in not unique.
	 */
	public BitSet evalSemanticContext(@NotNull DFAState.PredPrediction[] predPredictions,
										   ParserRuleContext<Symbol> outerContext,
										   boolean complete)
	{
		BitSet predictions = new BitSet();
		for (DFAState.PredPrediction pair : predPredictions) {
			if ( pair.pred==null ) {
				predictions.set(pair.alt);
				if (!complete) {
					break;
				}

				continue;
			}

			boolean evaluatedResult = pair.pred.eval(parser, outerContext);
			if ( debug || dfa_debug ) {
				System.out.println("eval pred "+pair+"="+evaluatedResult);
			}

			if ( evaluatedResult ) {
				if ( debug || dfa_debug ) System.out.println("PREDICT "+pair.alt);
				predictions.set(pair.alt);
				if (!complete) {
					break;
				}
			}
		}

		return predictions;
	}


	/* TODO: If we are doing predicates, there is no point in pursuing
		 closure operations if we reach a DFA state that uniquely predicts
		 alternative. We will not be caching that DFA state and it is a
		 waste to pursue the closure. Might have to advance when we do
		 ambig detection thought :(
		  */

	protected void closure(ATNConfigSet sourceConfigs,
						   @NotNull ATNConfigSet configs,
						   boolean collectPredicates,
						   boolean hasMoreContext,
						   @Nullable PredictionContextCache contextCache)
	{
		if (contextCache == null) {
			contextCache = PredictionContextCache.UNCACHED;
		}

		ATNConfigSet currentConfigs = sourceConfigs;
		Set<ATNConfig> closureBusy = new HashSet<ATNConfig>();
		while (currentConfigs.size() > 0) {
			ATNConfigSet intermediate = new ATNConfigSet();
			for (ATNConfig config : currentConfigs) {
				if (optimize_closure_busy && !closureBusy.add(config)) {
					continue;
				}

				closure(config, configs, intermediate, closureBusy, collectPredicates, hasMoreContext, contextCache, 0);
			}

			currentConfigs = intermediate;
		}
	}

	protected void closure(@NotNull ATNConfig config,
						   @NotNull ATNConfigSet configs,
						   @Nullable ATNConfigSet intermediate,
						   @NotNull Set<ATNConfig> closureBusy,
						   boolean collectPredicates,
						   boolean hasMoreContexts,
						   @NotNull PredictionContextCache contextCache,
						   int depth)
	{
		if ( debug ) System.out.println("closure("+config.toString(parser,true)+")");

		if ( !optimize_closure_busy && !closureBusy.add(config) ) {
			return; // avoid infinite recursion
		}

		boolean hasEmpty = config.getContext().hasEmpty();
		if ( config.getState() instanceof RuleStopState ) {
			// We hit rule end. If we have context info, use it
			if ( config.getContext()!=null && !config.getContext().isEmpty() ) {
				int nonEmptySize = config.getContext().size() - (hasEmpty ? 1 : 0);
				for (int i = 0; i < nonEmptySize; i++) {
					PredictionContext newContext = config.getContext().getParent(i); // "pop" return state
					ATNState returnState = atn.states.get(config.getContext().getReturnState(i));
					ATNConfig c = ATNConfig.create(returnState, config.getAlt(), newContext, config.getSemanticContext());
					// While we have context to pop back from, we may have
					// gotten that context AFTER having fallen off a rule.
					// Make sure we track that we are now out of context.
					c.setOuterContextDepth(config.getOuterContextDepth());
					assert depth > Integer.MIN_VALUE;
					if (optimize_closure_busy && c.getContext().isEmpty() && !closureBusy.add(c)) {
						continue;
					}

					closure(c, configs, intermediate, closureBusy, collectPredicates, hasMoreContexts, contextCache, depth - 1);
				}

				if (!hasEmpty || !hasMoreContexts) {
					return;
				}

				config = config.transform(config.getState(), PredictionContext.EMPTY_LOCAL);
			}
			else if (!hasMoreContexts) {
				configs.add(config, contextCache);
				return;
			}
			else {
				// else if we have no context info, just chase follow links (if greedy)
				if ( debug ) System.out.println("FALLING off rule "+
												getRuleName(config.getState().ruleIndex));
			}
		}

		ATNState p = config.getState();
		// optimization
		if ( !p.onlyHasEpsilonTransitions() ) {
            configs.add(config, contextCache);
            if ( debug ) System.out.println("added config "+configs);
        }

        for (int i=0; i<p.getNumberOfOptimizedTransitions(); i++) {
            Transition t = p.getOptimizedTransition(i);
            boolean continueCollecting =
				!(t instanceof ActionTransition) && collectPredicates;
            ATNConfig c = getEpsilonTarget(config, t, continueCollecting, depth == 0, contextCache);
			if ( c!=null ) {
				if (t instanceof RuleTransition) {
					if (intermediate != null && !collectPredicates) {
						intermediate.add(c, contextCache);
						continue;
					}
				}

				if (optimize_closure_busy) {
					boolean checkClosure = false;
					if (c.getState() instanceof StarLoopEntryState || c.getState() instanceof BlockEndState || c.getState() instanceof LoopEndState) {
						checkClosure = true;
					}
					else if (c.getState() instanceof PlusBlockStartState) {
						checkClosure = true;
					}
					else if (config.getState() instanceof RuleStopState && c.getContext().isEmpty()) {
						checkClosure = true;
					}

					if (checkClosure && !closureBusy.add(c)) {
						continue;
					}
				}

				int newDepth = depth;
				if ( config.getState() instanceof RuleStopState ) {
					// target fell off end of rule; mark resulting c as having dipped into outer context
					// We can't get here if incoming config was rule stop and we had context
					// track how far we dip into outer context.  Might
					// come in handy and we avoid evaluating context dependent
					// preds if this is > 0.
					c.setOuterContextDepth(c.getOuterContextDepth() + 1);

					assert newDepth > Integer.MIN_VALUE;
					newDepth--;
					if ( debug ) System.out.println("dips into outer ctx: "+c);
				}
				else if (t instanceof RuleTransition) {
					if (optimize_tail_calls && ((RuleTransition)t).optimizedTailCall && (!tail_call_preserves_sll || !PredictionContext.isEmptyLocal(config.getContext()))) {
						assert c.getContext() == config.getContext();
						if (newDepth == 0) {
							// the pop/push of a tail call would keep the depth
							// constant, except we latch if it goes negative
							newDepth--;
							if (!tail_call_preserves_sll && PredictionContext.isEmptyLocal(config.getContext())) {
								// make sure the SLL config "dips into the outer context" or prediction may not fall back to LL on conflict
								c.setOuterContextDepth(c.getOuterContextDepth() + 1);
							}
						}
					}
					else {
						// latch when newDepth goes negative - once we step out of the entry context we can't return
						if (newDepth >= 0) {
							newDepth++;
						}
					}
				}

				closure(c, configs, intermediate, closureBusy, continueCollecting, hasMoreContexts, contextCache, newDepth);
			}
		}
	}

	@NotNull
	public String getRuleName(int index) {
		if ( parser!=null && index>=0 ) return parser.getRuleNames()[index];
		return "<rule "+index+">";
	}

	@Nullable
	public ATNConfig getEpsilonTarget(@NotNull ATNConfig config, @NotNull Transition t, boolean collectPredicates, boolean inContext, PredictionContextCache contextCache) {
		switch (t.getSerializationType()) {
		case Transition.RULE:
			return ruleTransition(config, (RuleTransition)t, contextCache);

		case Transition.PREDICATE:
			return predTransition(config, (PredicateTransition)t, collectPredicates, inContext);

		case Transition.ACTION:
			return actionTransition(config, (ActionTransition)t);

		case Transition.EPSILON:
			return config.transform(t.target);

		default:
			return null;
		}
	}

	@NotNull
	public ATNConfig actionTransition(@NotNull ATNConfig config, @NotNull ActionTransition t) {
		if ( debug ) System.out.println("ACTION edge "+t.ruleIndex+":"+t.actionIndex);
		return config.transform(t.target);
	}

	@Nullable
	public ATNConfig predTransition(@NotNull ATNConfig config,
									@NotNull PredicateTransition pt,
									boolean collectPredicates,
									boolean inContext)
	{
		if ( debug ) {
			System.out.println("PRED (collectPredicates="+collectPredicates+") "+
                    pt.ruleIndex+":"+pt.predIndex+
					", ctx dependent="+pt.isCtxDependent);
			if ( parser != null ) {
                System.out.println("context surrounding pred is "+
                                   parser.getRuleInvocationStack());
            }
		}

        ATNConfig c;
        if ( collectPredicates &&
			 (!pt.isCtxDependent || (pt.isCtxDependent&&inContext)) )
		{
            SemanticContext newSemCtx = SemanticContext.and(config.getSemanticContext(), pt.getPredicate());
            c = config.transform(pt.target, newSemCtx);
        }
		else {
			c = config.transform(pt.target);
		}

		if ( debug ) System.out.println("config from pred transition="+c);
        return c;
	}

	@NotNull
	public ATNConfig ruleTransition(@NotNull ATNConfig config, @NotNull RuleTransition t, @Nullable PredictionContextCache contextCache) {
		if ( debug ) {
			System.out.println("CALL rule "+getRuleName(t.target.ruleIndex)+
							   ", ctx="+config.getContext());
		}

		ATNState returnState = t.followState;
		PredictionContext newContext;

		if (optimize_tail_calls && t.optimizedTailCall && (!tail_call_preserves_sll || !PredictionContext.isEmptyLocal(config.getContext()))) {
			newContext = config.getContext();
		}
		else if (contextCache != null) {
			newContext = contextCache.getChild(config.getContext(), returnState.stateNumber);
		}
		else {
			newContext = config.getContext().getChild(returnState.stateNumber);
		}

		return config.transform(t.target, newContext);
	}

	private static final Comparator<ATNConfig> STATE_ALT_SORT_COMPARATOR =
		new Comparator<ATNConfig>() {

			@Override
			public int compare(ATNConfig o1, ATNConfig o2) {
				int diff = o1.getState().stateNumber - o2.getState().stateNumber;
				if (diff != 0) {
					return diff;
				}

				diff = o1.getAlt() - o2.getAlt();
				if (diff != 0) {
					return diff;
				}

				return 0;
			}

		};

	private BitSet isConflicted(@NotNull ATNConfigSet configset, PredictionContextCache contextCache) {
		if (configset.getUniqueAlt() != ATN.INVALID_ALT_NUMBER || configset.size() <= 1) {
			return null;
		}

		List<ATNConfig> configs = new ArrayList<ATNConfig>(configset);
		Collections.sort(configs, STATE_ALT_SORT_COMPARATOR);

		BitSet alts = new BitSet();
		int minAlt = configs.get(0).getAlt();
		alts.set(minAlt);

		/* Quick checks come first (single pass, no context joining):
		 *  1. Make sure first config in the sorted list predicts the minimum
		 *     represented alternative.
		 *  2. Make sure every represented state has at least one configuration
		 *     which predicts the minimum represented alternative.
		 */
		int currentState = configs.get(0).getState().stateNumber;
		for (int i = 0; i < configs.size(); i++) {
			ATNConfig config = configs.get(i);
			if (config.getState().stateNumber != currentState) {
				if (config.getAlt() != minAlt) {
					return null;
				}

				currentState = config.getState().stateNumber;
			}
		}

		currentState = configs.get(0).getState().stateNumber;
		int firstIndexCurrentState = 0;
		int lastIndexCurrentStateMinAlt = 0;
		PredictionContext joinedCheckContext = configs.get(0).getContext();
		for (int i = 1; i < configs.size(); i++) {
			ATNConfig config = configs.get(i);
			if (config.getAlt() != minAlt) {
				break;
			}

			if (config.getState().stateNumber != currentState) {
				break;
			}

			lastIndexCurrentStateMinAlt = i;
			joinedCheckContext = contextCache.join(joinedCheckContext, configs.get(i).getContext());
		}

		for (int i = lastIndexCurrentStateMinAlt + 1; i < configs.size(); i++) {
			ATNConfig config = configs.get(i);
			ATNState state = config.getState();
			alts.set(config.getAlt());
			if (state.stateNumber != currentState) {
				currentState = state.stateNumber;
				firstIndexCurrentState = i;
				lastIndexCurrentStateMinAlt = i;
				joinedCheckContext = config.getContext();
				for (int j = firstIndexCurrentState + 1; j < configs.size(); j++) {
					ATNConfig config2 = configs.get(j);
					if (config2.getAlt() != minAlt) {
						break;
					}

					if (config2.getState().stateNumber != currentState) {
						break;
					}

					lastIndexCurrentStateMinAlt = i;
					joinedCheckContext = contextCache.join(joinedCheckContext, config2.getContext());
				}

				i = lastIndexCurrentStateMinAlt;
				continue;
			}

			PredictionContext check = contextCache.join(joinedCheckContext, config.getContext());
			if (!joinedCheckContext.equals(check)) {
				return null;
			}

			if (optimize_hidden_conflicted_configs) {
				for (int j = firstIndexCurrentState; j <= lastIndexCurrentStateMinAlt; j++) {
					ATNConfig checkConfig = configs.get(j);

					if (checkConfig.getSemanticContext() != SemanticContext.NONE
						&& !checkConfig.getSemanticContext().equals(config.getSemanticContext()))
					{
						continue;
					}

					if (joinedCheckContext != checkConfig.getContext()) {
						check = contextCache.join(checkConfig.getContext(), config.getContext());
						if (!checkConfig.getContext().equals(check)) {
							continue;
						}
					}

					config.setHidden(true);
				}
			}
		}

		return alts;
	}

	protected BitSet getConflictingAltsFromConfigSet(ATNConfigSet configs) {
		BitSet conflictingAlts = configs.getConflictingAlts();
		if ( conflictingAlts == null && configs.getUniqueAlt()!= ATN.INVALID_ALT_NUMBER ) {
			conflictingAlts = new BitSet();
			conflictingAlts.set(configs.getUniqueAlt());
		}

		return conflictingAlts;
	}

	protected int resolveToMinAlt(@NotNull DFAState D, BitSet conflictingAlts) {
		// kill dead alts so we don't chase them ever
//		killAlts(conflictingAlts, D.configset);
		D.prediction = conflictingAlts.nextSetBit(0);
		if ( debug ) System.out.println("RESOLVED TO "+D.prediction+" for "+D);
		return D.prediction;
	}

	@NotNull
	public String getTokenName(int t) {
		if ( t==Token.EOF ) return "EOF";
		if ( parser!=null && parser.getTokenNames()!=null ) {
			String[] tokensNames = parser.getTokenNames();
			if ( t>=tokensNames.length ) {
				System.err.println(t+" ttype out of range: "+ Arrays.toString(tokensNames));
				System.err.println(((CommonTokenStream)parser.getInputStream()).getTokens());
			}
			else {
				return tokensNames[t]+"<"+t+">";
			}
		}
		return String.valueOf(t);
	}

	public String getLookaheadName(TokenStream<?> input) {
		return getTokenName(input.LA(1));
	}

	public void dumpDeadEndConfigs(@NotNull NoViableAltException nvae) {
		System.err.println("dead end configs: ");
		for (ATNConfig c : nvae.getDeadEndConfigs()) {
			String trans = "no edges";
			if ( c.getState().getNumberOfOptimizedTransitions()>0 ) {
				Transition t = c.getState().getOptimizedTransition(0);
				if ( t instanceof AtomTransition) {
					AtomTransition at = (AtomTransition)t;
					trans = "Atom "+getTokenName(at.label);
				}
				else if ( t instanceof SetTransition ) {
					SetTransition st = (SetTransition)t;
					boolean not = st instanceof NotSetTransition;
					trans = (not?"~":"")+"Set "+st.set.toString();
				}
			}
			System.err.println(c.toString(parser, true)+":"+trans);
		}
	}

	@NotNull
	public NoViableAltException noViableAlt(@NotNull TokenStream<? extends Symbol> input,
											@NotNull ParserRuleContext<Symbol> outerContext,
											@NotNull ATNConfigSet configs,
											int startIndex)
	{
		return new NoViableAltException(parser, input,
											input.get(startIndex),
											input.LT(1),
											configs, outerContext);
	}

	public int getUniqueAlt(@NotNull Collection<ATNConfig> configs) {
		int alt = ATN.INVALID_ALT_NUMBER;
		for (ATNConfig c : configs) {
			if ( alt == ATN.INVALID_ALT_NUMBER ) {
				alt = c.getAlt(); // found first alt
			}
			else if ( c.getAlt()!=alt ) {
				return ATN.INVALID_ALT_NUMBER;
			}
		}
		return alt;
	}

	public boolean configWithAltAtStopState(@NotNull Collection<ATNConfig> configs, int alt) {
		for (ATNConfig c : configs) {
			if ( c.getAlt() == alt ) {
				if ( c.getState().getClass() == RuleStopState.class ) {
					return true;
				}
			}
		}
		return false;
	}

	@NotNull
	protected DFAState addDFAEdge(@NotNull DFA dfa,
								  @NotNull DFAState fromState,
								  int t,
								  IntegerList contextTransitions,
								  @NotNull ATNConfigSet toConfigs,
								  PredictionContextCache contextCache)
	{
		assert dfa.isContextSensitive() || contextTransitions == null || contextTransitions.isEmpty();

		DFAState from = fromState;
		DFAState to = addDFAState(dfa, toConfigs, contextCache);

		if (contextTransitions != null) {
			for (int context : contextTransitions.toArray()) {
				if (context == PredictionContext.EMPTY_FULL_STATE_KEY) {
					if (from.configs.isOutermostConfigSet()) {
						continue;
					}
				}

				from.setContextSensitive(atn);
				from.setContextSymbol(t);
				DFAState next = from.getContextTarget(context);
				if (next != null) {
					from = next;
					continue;
				}

				next = addDFAContextState(dfa, from.configs, context, contextCache);
				assert context != PredictionContext.EMPTY_FULL_STATE_KEY || next.configs.isOutermostConfigSet();
				from.setContextTarget(context, next);
				from = next;
			}
		}

        if ( debug ) System.out.println("EDGE "+from+" -> "+to+" upon "+getTokenName(t));
		addDFAEdge(from, t, to);
		if ( debug ) System.out.println("DFA=\n"+dfa.toString(parser!=null?parser.getTokenNames():null, parser!=null?parser.getRuleNames():null));
		return to;
	}

	protected void addDFAEdge(@Nullable DFAState p, int t, @Nullable DFAState q) {
		if ( p!=null ) {
			p.setTarget(t, q);
		}
	}

	/** See comment on LexerInterpreter.addDFAState. */
	@NotNull
	protected DFAState addDFAContextState(@NotNull DFA dfa, @NotNull ATNConfigSet configs, int returnContext, PredictionContextCache contextCache) {
		if (returnContext != PredictionContext.EMPTY_FULL_STATE_KEY) {
			ATNConfigSet contextConfigs = new ATNConfigSet();
			for (ATNConfig config : configs) {
				contextConfigs.add(config.appendContext(returnContext, contextCache));
			}

			return addDFAState(dfa, contextConfigs, contextCache);
		}
		else {
			assert !configs.isOutermostConfigSet() : "Shouldn't be adding a duplicate edge.";
			configs = configs.clone(true);
			configs.setOutermostConfigSet(true);
			return addDFAState(dfa, configs, contextCache);
		}
	}

	/** See comment on LexerInterpreter.addDFAState. */
	@NotNull
	protected DFAState addDFAState(@NotNull DFA dfa, @NotNull ATNConfigSet configs, PredictionContextCache contextCache) {
		if (!configs.isReadOnly()) {
			configs.optimizeConfigs(this);
		}

		DFAState proposed = createDFAState(configs);
		DFAState existing = dfa.states.get(proposed);
		if ( existing!=null ) return existing;

		if (!configs.isReadOnly()) {
			if (configs.getConflictingAlts() == null) {
				configs.setConflictingAlts(isConflicted(configs, contextCache));
				if (optimize_hidden_conflicted_configs && configs.getConflictingAlts() != null) {
					int size = configs.size();
					configs.stripHiddenConfigs();
					if (configs.size() < size) {
						proposed = createDFAState(configs);
						existing = dfa.states.get(proposed);
						if ( existing!=null ) return existing;
					}
				}
			}
		}

		DFAState newState = createDFAState(configs.clone(true));
		DecisionState decisionState = atn.getDecisionState(dfa.decision);
		int predictedAlt = getUniqueAlt(configs);
		if ( predictedAlt!=ATN.INVALID_ALT_NUMBER ) {
			newState.isAcceptState = true;
			newState.prediction = predictedAlt;
		} else if (configs.getConflictingAlts() != null) {
			newState.isAcceptState = true;
			newState.prediction = resolveToMinAlt(newState, newState.configs.getConflictingAlts());
		}

		if (newState.isAcceptState && configs.hasSemanticContext()) {
			predicateDFAState(newState, configs, decisionState.getNumberOfTransitions());
		}

		DFAState added = dfa.addState(newState);
        if ( debug && added == newState ) System.out.println("adding new DFA state: "+newState);
		return added;
	}

	@NotNull
	protected DFAState createDFAState(@NotNull ATNConfigSet configs) {
		return new DFAState(configs, -1, atn.maxTokenType);
	}

//	public void reportConflict(int startIndex, int stopIndex,
//							   @NotNull IntervalSet alts,
//							   @NotNull ATNConfigSet configs)
//	{
//		if ( debug || retry_debug ) {
//			System.out.println("reportConflict "+alts+":"+configs+
//							   ", input="+parser.getInputString(startIndex, stopIndex));
//		}
//		if ( parser!=null ) parser.getErrorHandler().reportConflict(parser, startIndex, stopIndex, alts, configs);
//	}

	public void reportAttemptingFullContext(DFA dfa, SimulatorState<Symbol> initialState, int startIndex, int stopIndex) {
        if ( debug || retry_debug ) {
			Interval interval = Interval.of(startIndex, stopIndex);
            System.out.println("reportAttemptingFullContext decision="+dfa.decision+":"+initialState.s0.configs+
                               ", input="+parser.getInputStream().getText(interval));
        }
        if ( parser!=null ) parser.getErrorListenerDispatch().reportAttemptingFullContext(parser, dfa, startIndex, stopIndex, initialState);
    }

	public void reportContextSensitivity(DFA dfa, SimulatorState<Symbol> acceptState, int startIndex, int stopIndex) {
        if ( debug || retry_debug ) {
			Interval interval = Interval.of(startIndex, stopIndex);
            System.out.println("reportContextSensitivity decision="+dfa.decision+":"+acceptState.s0.configs+
                               ", input="+parser.getInputStream().getText(interval));
        }
        if ( parser!=null ) parser.getErrorListenerDispatch().reportContextSensitivity(parser, dfa, startIndex, stopIndex, acceptState);
    }

    /** If context sensitive parsing, we know it's ambiguity not conflict */
    public void reportAmbiguity(@NotNull DFA dfa, DFAState D, int startIndex, int stopIndex,
								@NotNull BitSet ambigAlts,
								@NotNull ATNConfigSet configs)
	{
		if ( debug || retry_debug ) {
//			ParserATNPathFinder finder = new ParserATNPathFinder(parser, atn);
//			int i = 1;
//			for (Transition t : dfa.atnStartState.transitions) {
//				System.out.println("ALT "+i+"=");
//				System.out.println(startIndex+".."+stopIndex+", len(input)="+parser.getInputStream().size());
//				TraceTree path = finder.trace(t.target, parser.getContext(), (TokenStream)parser.getInputStream(),
//											  startIndex, stopIndex);
//				if ( path!=null ) {
//					System.out.println("path = "+path.toStringTree());
//					for (TraceTree leaf : path.leaves) {
//						List<ATNState> states = path.getPathToNode(leaf);
//						System.out.println("states="+states);
//					}
//				}
//				i++;
//			}
			Interval interval = Interval.of(startIndex, stopIndex);
			System.out.println("reportAmbiguity "+
							   ambigAlts+":"+configs+
                               ", input="+parser.getInputStream().getText(interval));
        }
        if ( parser!=null ) parser.getErrorListenerDispatch().reportAmbiguity(parser, dfa, startIndex, stopIndex,
                                                                     ambigAlts, configs);
    }

	protected final int getReturnState(RuleContext<?> context) {
		if (context.isEmpty()) {
			return PredictionContext.EMPTY_FULL_STATE_KEY;
		}

		ATNState state = atn.states.get(context.invokingState);
		RuleTransition transition = (RuleTransition)state.transition(0);
		return transition.followState.stateNumber;
	}

	protected final <T extends Token> ParserRuleContext<T> skipTailCalls(ParserRuleContext<T> context) {
		if (!optimize_tail_calls) {
			return context;
		}

		while (!context.isEmpty()) {
			ATNState state = atn.states.get(context.invokingState);
			assert state.getNumberOfTransitions() == 1 && state.transition(0).getSerializationType() == Transition.RULE;
			RuleTransition transition = (RuleTransition)state.transition(0);
			if (!transition.tailCall) {
				break;
			}

			context = context.getParent();
		}

		return context;
	}

}<|MERGE_RESOLUTION|>--- conflicted
+++ resolved
@@ -805,8 +805,13 @@
 					Transition trans = c.getState().getOptimizedTransition(ti);
 					ATNState target = getReachableTarget(c, trans, t);
 					if ( target!=null ) {
-						reachIntermediate.add(c.transform(target));
-					}
+						reachIntermediate.add(c.transform(target), contextCache);
+					}
+				}
+
+				if (t == IntStream.EOF && c.getState() instanceof RuleStopState) {
+					assert c.getContext().isEmpty();
+					reachIntermediate.add(c, contextCache);
 				}
 			}
 
@@ -868,14 +873,7 @@
 				return new SimulatorState<Symbol>(globalContext, s0, useContext, globalContext);
 			}
 
-<<<<<<< HEAD
 			s0.setContextSensitive(atn);
-=======
-			if (t == IntStream.EOF && c.state instanceof RuleStopState) {
-				assert c.context.isEmpty();
-				intermediate.add(c, mergeCache);
-			}
->>>>>>> 61ed3bc0
 		}
 
 		final int decision = dfa.decision;
@@ -1070,22 +1068,7 @@
 		}
 
 //		System.out.println(Arrays.toString(altToPred)+"->"+pairs);
-<<<<<<< HEAD
 		return pairs.toArray(new DFAState.PredPrediction[pairs.size()]);
-=======
-		return pairs;
-	}
-
-	public int getAltThatFinishedDecisionEntryRule(ATNConfigSet configs) {
-		IntervalSet alts = new IntervalSet();
-		for (ATNConfig c : configs) {
-			if ( c.reachesIntoOuterContext>0 || (c.state instanceof RuleStopState && c.context.hasEmptyPath()) ) {
-				alts.add(c.alt);
-			}
-		}
-		if ( alts.size()==0 ) return ATN.INVALID_ALT_NUMBER;
-		return alts.getMinElement();
->>>>>>> 61ed3bc0
 	}
 
 	/** Look through a list of predicate/alt pairs, returning alts for the
