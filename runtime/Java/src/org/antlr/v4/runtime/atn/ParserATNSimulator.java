/*
 [The "BSD license"]
  Copyright (c) 2011 Terence Parr
  All rights reserved.

  Redistribution and use in source and binary forms, with or without
  modification, are permitted provided that the following conditions
  are met:

  1. Redistributions of source code must retain the above copyright
     notice, this list of conditions and the following disclaimer.
  2. Redistributions in binary form must reproduce the above copyright
     notice, this list of conditions and the following disclaimer in the
     documentation and/or other materials provided with the distribution.
  3. The name of the author may not be used to endorse or promote products
     derived from this software without specific prior written permission.

  THIS SOFTWARE IS PROVIDED BY THE AUTHOR ``AS IS'' AND ANY EXPRESS OR
  IMPLIED WARRANTIES, INCLUDING, BUT NOT LIMITED TO, THE IMPLIED WARRANTIES
  OF MERCHANTABILITY AND FITNESS FOR A PARTICULAR PURPOSE ARE DISCLAIMED.
  IN NO EVENT SHALL THE AUTHOR BE LIABLE FOR ANY DIRECT, INDIRECT,
  INCIDENTAL, SPECIAL, EXEMPLARY, OR CONSEQUENTIAL DAMAGES (INCLUDING, BUT
  NOT LIMITED TO, PROCUREMENT OF SUBSTITUTE GOODS OR SERVICES; LOSS OF USE,
  DATA, OR PROFITS; OR BUSINESS INTERRUPTION) HOWEVER CAUSED AND ON ANY
  THEORY OF LIABILITY, WHETHER IN CONTRACT, STRICT LIABILITY, OR TORT
  (INCLUDING NEGLIGENCE OR OTHERWISE) ARISING IN ANY WAY OUT OF THE USE OF
  THIS SOFTWARE, EVEN IF ADVISED OF THE POSSIBILITY OF SUCH DAMAGE.
 */

package org.antlr.v4.runtime.atn;

import org.antlr.v4.runtime.*;
import org.antlr.v4.runtime.dfa.DFA;
import org.antlr.v4.runtime.dfa.DFAState;
import org.antlr.v4.runtime.misc.IntervalSet;
import org.antlr.v4.runtime.misc.NotNull;
import org.antlr.v4.runtime.misc.Nullable;
import org.antlr.v4.runtime.misc.Utils;
import org.stringtemplate.v4.misc.MultiMap;

import java.util.*;

/**
 The embodiment of the adaptive LL(*) parsing strategy.

 The basic complexity of the adaptive strategy makes it harder to
 understand. We begin with ATN simulation to build paths in a
 DFA. Subsequent prediction requests go through the DFA first. If
 they reach a state without an edge for the current symbol, the
 algorithm fails over to the ATN simulation to complete the DFA
 path for the current input (until it finds a conflict state or
 uniquely predicting state).

 All of that is done without using the outer context because we
 want to create a DFA that is not dependent upon the rule
 invocation stack when we do a prediction.  One DFA works in all
 contexts. We avoid using context not necessarily because it
 slower, although it can be, but because of the DFA caching
 problem.  The closure routine only considers the rule invocation
 stack created during prediction beginning in the entry rule.  For
 example, if prediction occurs without invoking another rule's
 ATN, there are no context stacks in the configurations. When this
 leads to a conflict, we don't know if it's an ambiguity or a
 weakness in the strong LL(*) parsing strategy (versus full
 LL(*)).

 So, we simply retry the ATN simulation again, this time
 using full outer context and filling a dummy DFA (to avoid
 polluting the context insensitive DFA). Configuration context
 stacks will be the full invocation stack from the start rule. If
 we get a conflict using full context, then we can definitively
 say we have a true ambiguity for that input sequence. If we don't
 get a conflict, it implies that the decision is sensitive to the
 outer context. (It is not context-sensitive in the sense of
 context sensitive grammars.) We create a special DFA accept state
 that maps rule context to a predicted alternative. That is the
 only modification needed to handle full LL(*) prediction. In
 general, full context prediction will use more lookahead than
 necessary, but it pays to share the same DFA. For a schedule
 proof that full context prediction uses that most the same amount
 of lookahead as a context insensitive prediction, see the comment
 on method retryWithContext().

 So, the strategy is complex because we bounce back and forth from
 the ATN to the DFA, simultaneously performing predictions and
 extending the DFA according to previously unseen input
 sequences. The retry with full context is a recursive call to the
 same function naturally because it does the same thing, just with
 a different initial context. The problem is, that we need to pass
 in a "full context mode" parameter so that it knows to report
 conflicts differently. It also knows not to do a retry, to avoid
 infinite recursion, if it is already using full context.

 Retry a simulation using full outer context.
	 *
	 *  One of the key assumptions here is that using full context
	 *  can use at most the same amount of input as a simulation
	 *  that is not useful context (i.e., it uses all possible contexts
	 *  that could invoke our entry rule. I believe that this is true
	 *  and the proof might go like this.
	 *
	 *  THEOREM:  The amount of input consumed during a full context
	 *  simulation is at most the amount of input consumed during a
	 *  non full context simulation.
	 *
	 *  PROOF: Let D be the DFA state at which non-context simulation
	 *  terminated. That means that D does not have a configuration for
	 *  which we can legally pursue more input. (It is legal to work only
	 *  on configurations for which there is no conflict with another
	 *  configuration.) Now we restrict ourselves to following ATN edges
	 *  associated with a single context. Choose any DFA state D' along
	 *  the path (same input) to D. That state has either the same number
	 *  of configurations or fewer. (If the number of configurations is
	 *  the same, then we have degenerated to the non-context case.) Now
	 *  imagine that we restrict to following edges associated with
	 *  another single context and that we reach DFA state D'' for the
	 *  same amount of input as D'. The non-context simulation merges D'
	 *  and D''. The union of the configuration sets either has the same
	 *  number of configurations as both D' and D'' or it has more. If it
	 *  has the same number, we are no worse off and the merge does not
	 *  force us to look for more input than we would otherwise have to
	 *  do. If the union has more configurations, it can introduce
	 *  conflicts but not new alternatives--we cannot conjure up alternatives
	 *  by computing closure on the DFA state.  Here are the cases for
	 *  D' union D'':
	 *
	 *  1. No increase in configurations, D' = D''
	 *  2. Add configuration that introduces a new alternative number.
	 *     This cannot happen because no new alternatives are introduced
	 *     while computing closure, even during start state computation.
	 *  3. D'' adds a configuration that does not conflict with any
	 *     configuration in D'.  Simulating without context would then have
	 *     forced us to use more lookahead than D' (full context) alone.
	 *  3. D'' adds a configuration that introduces a conflict with a
	 *     configuration in D'. There are 2 cases:
	 *     a. The conflict does not cause termination (D' union D''
	 *        is added to the work list). Again no context simulation requires
	 *        more input.
	 *     b. The conflict does cause termination, but this cannot happen.
	 *        By definition, we know that with ALL contexts merged we
	 *        don't terminate until D and D' uses less input than D. Therefore
	 *        no context simulation requires more input than full context
	 *        simulation.
	 *
	 *  We have covered all the cases and there is never a situation where
	 *  a single, full context simulation requires more input than a
	 *  no context simulation.

	 I spent a bunch of time thinking about this problem after finding
	 a case where context-sensitive ATN simulation looks beyond what they
	 no context simulation uses. the no context simulation for if then else
	 stops at the else whereas full context scans through to the end of the
	 statement to decide that the "else statement" clause is ambiguous. And
	 sometimes it is not ambiguous! Ok, I made an untrue assumption in my
	 proof which I won't bother going to. the important thing is what I'm
	 going to do about it. I thought I had a simple answer, but nope. It
	 turns out that the if then else case is perfect example of something
	 that has the following characteristics:

	 * no context conflicts at k=1
	 * full context at k=(1 + length of statement) can be both ambiguous and not
	   ambiguous depending on the input, though I think from different contexts.

	 But, the good news is that the k=1 case is a special case in that
	 SLL(1) and LL(1) have exactly the same power so we can conclude that
	 conflicts at k=1 are true ambiguities and we do not need to pursue
	 context-sensitive parsing. That covers a huge number of cases
	 including the if then else clause and the predicated precedence
	 parsing mechanism. whew! because that could be extremely expensive if
	 we had to do context.

	 Further, there is no point in doing full context if none of the
	 configurations dip into the outer context. This nicely handles cases
	 such as super constructor calls versus function calls. One grammar
	 might look like this:

	 ctorBody : '{' superCall? stat* '}' ;

	 Or, you might see something like

	 stat : superCall ';' | expression ';' | ... ;

	 In both cases I believe that no closure operations will dip into the
	 outer context. In the first case ctorBody in the worst case will stop
	 at the '}'. In the 2nd case it should stop at the ';'. Both cases
	 should stay within the entry rule and not dip into the outer context.

	 So, we now cover what I hope is the vast majority of the cases (in
	 particular the very important precedence parsing case). Anything that
	 needs k>1 and dips into the outer context requires a full context
	 retry. In this case, I'm going to start out with a brain-dead solution
	 which is to mark the DFA state as context-sensitive when I get a
	 conflict. Any further DFA simulation that reaches that state will
	 launch an ATN simulation to get the prediction, without updating the
	 DFA or storing any context information. Later, I can make this more
	 efficient, but at least in this case I can guarantee that it will
	 always do the right thing. We are not making any assumptions about
	 lookahead depth.

	 Ok, writing this up so I can put in a comment.

	 Upon conflict in the no context simulation:

	 * if k=1, report ambiguity and resolve to the minimum conflicting alternative

	 * if k=1 and predicates, no report and include the predicate to
	   predicted alternative map in the DFA state

	 * if k=* and we did not dip into the outer context, report ambiguity
	   and resolve to minimum conflicting alternative

	 * if k>1 and we dip into outer context, retry with full context
		 * if conflict, report ambiguity and resolve to minimum conflicting
		   alternative, mark DFA as context-sensitive
		 * If no conflict, report ctx sensitivity and mark DFA as context-sensitive
		 * Technically, if full context k is less than no context k, we can
			 reuse the conflicting DFA state so we don't have to create special
			 DFA paths branching from context, but we can leave that for
			 optimization later if necessary.

	 * if non-greedy, no report and resolve to the exit alternative
 *
 * 	By default we do full context-sensitive LL(*) parsing not
 	 *  Strong LL(*) parsing. If we fail with Strong LL(*) we
 	 *  try full LL(*). That means we rewind and use context information
 	 *  when closure operations fall off the end of the rule that
 	 *  holds the decision were evaluating
*/
public class ParserATNSimulator<Symbol extends Token> extends ATNSimulator {
	public static boolean debug = false;
	public static boolean dfa_debug = false;
	public static boolean retry_debug = false;

	public boolean disable_global_context = false;
	public boolean force_global_context = false;
	public boolean always_try_local_context = true;

	public boolean optimize_ll1 = true;

	public static boolean optimize_closure_busy = true;

	public static int ATN_failover = 0;
	public static int predict_calls = 0;
	public static int retry_with_context = 0;
	public static int retry_with_context_indicates_no_conflict = 0;

	@Nullable
	protected final Parser<Symbol> parser;

	@NotNull
	public final DFA[] decisionToDFA;

	/** By default we do full context-sensitive LL(*) parsing not
	 *  Strong LL(*) parsing. If we fail with Strong LL(*) we
	 *  try full LL(*). That means we rewind and use context information
	 *  when closure operations fall off the end of the rule that
	 *  holds the decision were evaluating.
	 */
	protected boolean userWantsCtxSensitive = true;

	protected final Map<Integer, Integer> LL1Table = new HashMap<Integer, Integer>();

	/** Testing only! */
	public ParserATNSimulator(@NotNull ATN atn) {
		this(null, atn);
	}

	public ParserATNSimulator(@Nullable Parser<Symbol> parser, @NotNull ATN atn) {
		super(atn);
		this.parser = parser;
//		ctxToDFAs = new HashMap<RuleContext, DFA[]>();
		// TODO (sam): why distinguish on parser != null?
		decisionToDFA = new DFA[atn.getNumberOfDecisions() + (parser != null ? 1 : 0)];
		//		DOTGenerator dot = new DOTGenerator(null);
		//		System.out.println(dot.getDOT(atn.rules.get(0), parser.getRuleNames()));
		//		System.out.println(dot.getDOT(atn.rules.get(1), parser.getRuleNames()));
	}

	@Override
	public void reset() {
	}

	public int adaptivePredict(@NotNull SymbolStream<Symbol> input, int decision,
							   @Nullable ParserRuleContext<Symbol> outerContext)
	{
		return adaptivePredict(input, decision, outerContext, false);
	}

	public int adaptivePredict(@NotNull SymbolStream<? extends Symbol> input,
							   int decision,
							   @Nullable ParserRuleContext<?> outerContext,
							   boolean useContext)
	{
		predict_calls++;
		DFA dfa = decisionToDFA[decision];
		if (optimize_ll1 && dfa != null) {
			int ll_1 = input.LA(1);
			if (ll_1 >= 0 && ll_1 <= Short.MAX_VALUE) {
				int key = (decision << 16) + ll_1;
				Integer alt = LL1Table.get(key);
				if (alt != null) {
					return alt;
				}
			}
		}

		if (force_global_context) {
			useContext = true;
		}
		else if (!always_try_local_context) {
			useContext |= dfa != null && dfa.isContextSensitive();
		}

		userWantsCtxSensitive = useContext || (!disable_global_context && (outerContext != null));
		if (outerContext == null) {
			outerContext = ParserRuleContext.EMPTY;
		}

		SimulatorState state = null;
		if (dfa != null) {
			state = getStartState(dfa, input, outerContext, useContext);
		}

		if ( state==null ) {
			if ( dfa==null ) {
				DecisionState startState = atn.decisionToState.get(decision);
				decisionToDFA[decision] = dfa = new DFA(startState, decision);
			}

			return predictATN(dfa, input, outerContext, useContext);
		}
		else {
			//dump(dfa);
			// start with the DFA
			int m = input.mark();
			int index = input.index();
			try {
				int alt = execDFA(dfa, input, index, state);
				return alt;
			}
			finally {
				input.seek(index);
				input.release(m);
			}
		}
	}

<<<<<<< HEAD
	public SimulatorState getStartState(@NotNull DFA dfa,
										@NotNull SymbolStream<?> input,
										@NotNull ParserRuleContext<?> outerContext,
										boolean useContext) {

		if (!useContext) {
			if (dfa.s0 == null) {
				return null;
			}

			return new SimulatorState(outerContext, dfa.s0, false, outerContext);
		}

		RuleContext remainingContext = outerContext;
		assert outerContext != null;
		DFAState s0 = dfa.s0;
		while (remainingContext != null && s0 != null && s0.isCtxSensitive) {
			s0 = s0.getContextTarget(remainingContext.invokingState);
			remainingContext = remainingContext.parent;
		}

		if (s0 == null) {
			return null;
		}

		return new SimulatorState(outerContext, s0, useContext, (ParserRuleContext<?>)remainingContext);
	}

	public int predictATN(@NotNull DFA dfa, @NotNull SymbolStream<? extends Symbol> input,
						  @Nullable ParserRuleContext<?> outerContext,
						  boolean useContext)
=======
	public int predictATN(@NotNull DFA dfa, @NotNull SymbolStream<Symbol> input,
						  @Nullable ParserRuleContext<Symbol> outerContext)
>>>>>>> e91d886a
	{
		if ( outerContext==null ) outerContext = ParserRuleContext.emptyContext();
		if ( debug ) System.out.println("ATN decision "+dfa.decision+
										" exec LA(1)=="+ getLookaheadName(input) +
										", outerContext="+outerContext.toString(parser));
<<<<<<< HEAD
=======
		DecisionState decState = atn.getDecisionState(dfa.decision);
		boolean greedy = decState.isGreedy;
		boolean loopsSimulateTailRecursion = false;
		ATNConfigSet s0_closure = computeStartState(dfa.atnStartState, ParserRuleContext.emptyContext(), greedy, loopsSimulateTailRecursion);
		dfa.s0 = addDFAState(dfa, s0_closure);
>>>>>>> e91d886a

		int alt = 0;
		int m = input.mark();
		int index = input.index();
		try {
			SimulatorState state = computeStartState(dfa, outerContext, useContext);
			alt = execATN(dfa, input, index, state);
		}
		catch (NoViableAltException nvae) {
			if ( debug ) dumpDeadEndConfigs(nvae);
			throw nvae;
		}
		finally {
			input.seek(index);
			input.release(m);
		}
		if ( debug ) System.out.println("DFA after predictATN: "+dfa.toString(parser.getTokenNames(), parser.getRuleNames()));
		return alt;
	}

<<<<<<< HEAD
	public int execDFA(@NotNull DFA dfa,
					   @NotNull SymbolStream<? extends Symbol> input, int startIndex,
					   @NotNull SimulatorState state)
    {
		ParserRuleContext<?> outerContext = state.outerContext;
=======
	public int execDFA(@NotNull DFA dfa, @NotNull DFAState s0,
					   @NotNull SymbolStream<Symbol> input, int startIndex,
                       @Nullable ParserRuleContext<Symbol> outerContext)
    {
		if ( outerContext==null ) outerContext = ParserRuleContext.emptyContext();
>>>>>>> e91d886a
		if ( dfa_debug ) System.out.println("DFA decision "+dfa.decision+
											" exec LA(1)=="+ getLookaheadName(input) +
											", outerContext="+outerContext.toString(parser));
		if ( dfa_debug ) System.out.print(dfa.toString(parser.getTokenNames(), parser.getRuleNames()));
		DFAState acceptState = null;
		DFAState s = state.s0;

		int t = input.LA(1);
		ParserRuleContext<?> remainingOuterContext = (ParserRuleContext<?>)state.remainingOuterContext;

	loop:
		while ( true ) {
			if ( dfa_debug ) System.out.println("DFA state "+s.stateNumber+" LA(1)=="+getLookaheadName(input));
			if ( state.useContext ) {
				while ( s.isCtxSensitive && s.contextSymbols.contains(t) ) {
					DFAState next = s.getContextTarget(remainingOuterContext.invokingState);
					if ( next == null ) {
						// fail over to ATN
						SimulatorState initialState = new SimulatorState(state.outerContext, s, state.useContext, remainingOuterContext);
						return execATN(dfa, input, startIndex, initialState);
					}

					remainingOuterContext = (ParserRuleContext<?>)remainingOuterContext.parent;
					s = next;
				}
			}
			if ( s.isAcceptState ) {
				if ( s.predicates!=null ) {
					if ( dfa_debug ) System.out.println("accept "+s);
				}
				else {
					if ( dfa_debug ) System.out.println("accept; predict "+s.prediction +" in state "+s.stateNumber);
				}
				acceptState = s;
				// keep going unless we're at EOF or state only has one alt number
				// mentioned in configs; check if something else could match
				// TODO: don't we always stop? only lexer would keep going
				// TODO: v3 dfa don't do this.
				break;
			}

			// t is not updated if one of these states is reached
			assert !s.isAcceptState;

			// if no edge, pop over to ATN interpreter, update DFA and return
			DFAState target = s.getTarget(t);
			if ( target == null ) {
				if ( dfa_debug && t>=0 ) System.out.println("no edge for "+parser.getTokenNames()[t]);
				int alt;
				if ( dfa_debug ) {
					System.out.println("ATN exec upon "+
                                       parser.getInputString(startIndex) +
									   " at DFA state "+s.stateNumber);
				}

				SimulatorState initialState = new SimulatorState(outerContext, s, state.useContext, remainingOuterContext);
				alt = execATN(dfa, input, startIndex, initialState);
				// this adds edge even if next state is accept for
				// same alt; e.g., s0-A->:s1=>2-B->:s2=>2
				// TODO: This next stuff kills edge, but extra states remain. :(
				if ( s.isAcceptState && alt!=-1 ) {
					DFAState d = s.getTarget(input.LA(1));
					if ( d.isAcceptState && d.prediction==s.prediction ) {
						// we can carve it out.
						s.setTarget(input.LA(1), ERROR); // IGNORE really not error
					}
				}
				if ( dfa_debug ) {
					System.out.println("back from DFA update, alt="+alt+", dfa=\n"+dfa.toString(parser.getTokenNames(), parser.getRuleNames()));
					//dump(dfa);
				}
				// action already executed
				if ( dfa_debug ) System.out.println("DFA decision "+dfa.decision+
													" predicts "+alt);
				return alt; // we've updated DFA, exec'd action, and have our deepest answer
			}
			else if ( target == ERROR ) {
				throw noViableAlt(input, outerContext, s.configset, startIndex);
			}
			s = target;
			if (!s.isAcceptState) {
				input.consume();
				t = input.LA(1);
			}
		}
//		if ( acceptState==null ) {
//			if ( debug ) System.out.println("!!! no viable alt in dfa");
//			return -1;
//		}

		if ( acceptState.configset.getConflictingAlts()!=null ) {
			if ( dfa.atnStartState instanceof DecisionState && ((DecisionState)dfa.atnStartState).isGreedy ) {
				int k = input.index() - startIndex + 1; // how much input we used
				if ( k == 1 || // SLL(1) == LL(1)
					!userWantsCtxSensitive ||
					!acceptState.configset.getDipsIntoOuterContext() )
				{
					// we don't report the ambiguity again
					//if ( !acceptState.configset.hasSemanticContext() ) {
					//	reportAmbiguity(dfa, acceptState, startIndex, input.index(), acceptState.configset.getConflictingAlts(), acceptState.configset);
					//}
				}
				else {
					assert !state.useContext;

					// Before attempting full context prediction, check to see if there are
					// disambiguating or validating predicates to evaluate which allow an
					// immediate decision
					if ( acceptState.predicates!=null ) {
						// rewind input so pred's LT(i) calls make sense
						input.seek(startIndex);
						int predictedAlt = evalSemanticContext(s.predicates, outerContext, true);
						if ( predictedAlt!=ATN.INVALID_ALT_NUMBER ) {
							return predictedAlt;
						}
					}

					input.seek(startIndex);
					dfa.setContextSensitive(true);
					return adaptivePredict(input, dfa.decision, outerContext, true);
				}
			}
		}

		// Before jumping to prediction, check to see if there are
		// disambiguating or validating predicates to evaluate
		if ( s.predicates!=null ) {
			// rewind input so pred's LT(i) calls make sense
			input.seek(startIndex);
			int predictedAlt = evalSemanticContext(s.predicates, outerContext, false);
			if ( predictedAlt!=ATN.INVALID_ALT_NUMBER ) {
				return predictedAlt;
			}
			throw noViableAlt(input, outerContext, s.configset, startIndex);
		}

		if ( dfa_debug ) System.out.println("DFA decision "+dfa.decision+
											" predicts "+acceptState.prediction);
		return acceptState.prediction;
	}

	/** Performs ATN simulation to compute a predicted alternative based
	 *  upon the remaining input, but also updates the DFA cache to avoid
	 *  having to traverse the ATN again for the same input sequence.

	 There are some key conditions we're looking for after computing a new
	 set of ATN configs (proposed DFA state):
	       * if the set is empty, there is no viable alternative for current symbol
	       * does the state uniquely predict an alternative?
	       * does the state have a conflict that would prevent us from
	         putting it on the work list?
	       * if in non-greedy decision is there a config at a rule stop state?

	 We also have some key operations to do:
	       * add an edge from previous DFA state to potentially new DFA state, D,
	         upon current symbol but only if adding to work list, which means in all
	         cases except no viable alternative (and possibly non-greedy decisions?)
	       * collecting predicates and adding semantic context to DFA accept states
	       * adding rule context to context-sensitive DFA accept states
	       * consuming an input symbol
	       * reporting a conflict
	       * reporting an ambiguity
	       * reporting a context sensitivity
	       * reporting insufficient predicates

	 We should isolate those operations, which are side-effecting, to the
	 main work loop. We can isolate lots of code into other functions, but
	 they should be side effect free. They can return package that
	 indicates whether we should report something, whether we need to add a
	 DFA edge, whether we need to augment accept state with semantic
	 context or rule invocation context. Actually, it seems like we always
	 add predicates if they exist, so that can simply be done in the main
	 loop for any accept state creation or modification request.

	 cover these cases:
	    dead end
	    single alt
	    single alt + preds
	    conflict
	    conflict + preds

	 TODO: greedy + those

	 */
<<<<<<< HEAD
	public int execATN(@NotNull DFA dfa,
					   @NotNull SymbolStream<? extends Symbol> input, int startIndex,
					   @NotNull SimulatorState initialState)
=======
	public int execATN(@NotNull DFA dfa, @NotNull DFAState s0,
					   @NotNull SymbolStream<Symbol> input, int startIndex,
					   ParserRuleContext<Symbol> outerContext)
>>>>>>> e91d886a
	{
		if ( debug ) System.out.println("execATN decision "+dfa.decision+" exec LA(1)=="+ getLookaheadName(input));
		ATN_failover++;

		final ParserRuleContext<?> outerContext = initialState.outerContext;
		final boolean useContext = initialState.useContext;

		int t = input.LA(1);

        DecisionState decState = atn.getDecisionState(dfa.decision);
		boolean greedy = decState.isGreedy;
		SimulatorState previous = initialState;

		PredictionContextCache contextCache = new PredictionContextCache(dfa.isContextSensitive());
		while (true) { // while more work
			SimulatorState nextState = computeReachSet(dfa, previous, t, greedy, contextCache);
			if (nextState == null) throw noViableAlt(input, outerContext, previous.s0.configset, startIndex);
			DFAState D = nextState.s0;
			ATNConfigSet reach = nextState.s0.configset;

			int predictedAlt = getUniqueAlt(reach);
			if ( predictedAlt!=ATN.INVALID_ALT_NUMBER ) {
				D.isAcceptState = true;
				D.prediction = predictedAlt;

				if (optimize_ll1
					&& input.index() == startIndex
					&& nextState.outerContext == nextState.remainingOuterContext
					&& dfa.decision >= 0
					&& greedy
					&& !D.configset.hasSemanticContext())
				{
					if (t >= 0 && t <= Short.MAX_VALUE) {
						int key = (dfa.decision << 16) + t;
						LL1Table.put(key, predictedAlt);
					}
				}

				if (useContext && always_try_local_context) {
					retry_with_context_indicates_no_conflict++;
					reportContextSensitivity(dfa, nextState, startIndex, input.index());
				}
			}
			else {
				D.configset.setConflictingAlts(getConflictingAlts(reach));
				if ( D.configset.getConflictingAlts()!=null ) {
					if ( greedy ) {
						D.isAcceptState = true;
						D.prediction = predictedAlt = resolveToMinAlt(D, D.configset.getConflictingAlts());

						int k = input.index() - startIndex + 1; // how much input we used
//						System.out.println("used k="+k);
<<<<<<< HEAD
						if ( k == 1 || // SLL(1) == LL(1)
							 !userWantsCtxSensitive ||
							 !D.configset.getDipsIntoOuterContext() )
=======
						if ( outerContext.isEmpty() || // in grammar start rule
							 !D.configset.dipsIntoOuterContext ||
							 k == 1 ) // SLL(1) == LL(1)
>>>>>>> e91d886a
						{
							if ( !D.configset.hasSemanticContext() ) {
								reportAmbiguity(dfa, D, startIndex, input.index(), D.configset.getConflictingAlts(), D.configset);
							}
						}
						else {
							int ambigIndex = input.index();

							if ( D.isAcceptState && D.configset.hasSemanticContext() ) {
								int nalts = decState.getNumberOfTransitions();
								List<DFAState.PredPrediction> predPredictions =
									predicateDFAState(D, D.configset, outerContext, nalts);
								if (predPredictions != null) {
									IntervalSet conflictingAlts = getConflictingAltsFromConfigSet(D.configset);
									if ( D.predicates.size() < conflictingAlts.size() ) {
										reportInsufficientPredicates(dfa, startIndex, ambigIndex,
																	conflictingAlts,
																	decState,
																	getPredsForAmbigAlts(conflictingAlts, D.configset, nalts),
																	D.configset,
																	false);
									}
									input.seek(startIndex);
									predictedAlt = evalSemanticContext(predPredictions, outerContext, true);
									if ( predictedAlt!=ATN.INVALID_ALT_NUMBER ) {
										return predictedAlt;
									}
								}
							}

							if ( debug ) System.out.println("RETRY with outerContext="+outerContext);
							dfa.setContextSensitive(true);
							SimulatorState fullContextState = computeStartState(dfa, outerContext, true);
							reportAttemptingFullContext(dfa, fullContextState, startIndex, ambigIndex);
							input.seek(startIndex);
							return execATN(dfa, input, startIndex, fullContextState);
						}
					}
					else {
						// upon ambiguity for nongreedy, default to exit branch to avoid inf loop
						// this handles case where we find ambiguity that stops DFA construction
						// before a config hits rule stop state. Was leaving prediction blank.
						int exitAlt = 2;
						D.isAcceptState = true; // when ambig or ctx sens or nongreedy or .* loop hitting rule stop
						D.prediction = predictedAlt = exitAlt;
					}
				}
			}

			if ( !greedy ) {
				int exitAlt = 2;
				if ( predictedAlt != ATN.INVALID_ALT_NUMBER && configWithAltAtStopState(reach, 1) ) {
					if ( debug ) System.out.println("nongreedy loop but unique alt "+D.configset.getUniqueAlt()+" at "+reach);
					// reaches end via .* means nothing after.
					D.isAcceptState = true;
					D.prediction = predictedAlt = exitAlt;
				}
				else {// if we reached end of rule via exit branch and decision nongreedy, we matched
					if ( configWithAltAtStopState(reach, exitAlt) ) {
						if ( debug ) System.out.println("nongreedy at stop state for exit branch");
						D.isAcceptState = true;
						D.prediction = predictedAlt = exitAlt;
					}
				}
			}

			if ( D.isAcceptState && D.configset.hasSemanticContext() ) {
				int nalts = decState.getNumberOfTransitions();
				List<DFAState.PredPrediction> predPredictions =
					predicateDFAState(D, D.configset, outerContext, nalts);
				if ( predPredictions!=null ) {
					IntervalSet conflictingAlts = getConflictingAltsFromConfigSet(D.configset);
					if ( D.predicates.size() < conflictingAlts.size() ) {
						reportInsufficientPredicates(dfa, startIndex, input.index(),
													conflictingAlts,
													decState,
													getPredsForAmbigAlts(conflictingAlts, D.configset, nalts),
													D.configset,
													false);
					}
					input.seek(startIndex);
					predictedAlt = evalSemanticContext(predPredictions, outerContext, false);
					if ( predictedAlt!=ATN.INVALID_ALT_NUMBER ) {
						return predictedAlt;
					}

					// Consistency check - the DFAState should not have a "fallback"
					// prediction specified for the case where no predicates succeed.
					assert D.prediction == ATN.INVALID_ALT_NUMBER;

					throw noViableAlt(input, outerContext, D.configset, startIndex);
				}
			}

			if ( D.isAcceptState ) return predictedAlt;

			previous = nextState;
			input.consume();
			t = input.LA(1);
		}
	}

<<<<<<< HEAD
	protected SimulatorState computeReachSet(DFA dfa, SimulatorState previous, int t, boolean greedy, PredictionContextCache contextCache) {
		final boolean useContext = previous.useContext;
		RuleContext remainingGlobalContext = previous.remainingOuterContext;
		List<ATNConfig> closureConfigs = new ArrayList<ATNConfig>(previous.s0.configset);
		List<Integer> contextElements = null;
		ATNConfigSet reach = new ATNConfigSet(!useContext);
		boolean stepIntoGlobal;
		do {
			boolean hasMoreContext = !useContext || remainingGlobalContext != null;

			ATNConfigSet reachIntermediate = new ATNConfigSet(!useContext);
			int ncl = closureConfigs.size();
			for (int ci=0; ci<ncl; ci++) { // TODO: foreach
				ATNConfig c = closureConfigs.get(ci);
				if ( debug ) System.out.println("testing "+getTokenName(t)+" at "+c.toString());
				int n = c.state.getNumberOfTransitions();
				for (int ti=0; ti<n; ti++) {               // for each transition
					Transition trans = c.state.transition(ti);
					ATNState target = getReachableTarget(trans, t);
					if ( target!=null ) {
						reachIntermediate.add(new ATNConfig(c, target));
					}
				}
=======
	// comes back with reach.uniqueAlt set to a valid alt
	public ATNConfigSet execATNWithFullContext(DFA dfa,
											   DFAState D, // how far we got before failing over
											   @NotNull ATNConfigSet s0,
											   @NotNull SymbolStream<Symbol> input, int startIndex,
											   ParserRuleContext<Symbol> outerContext,
											   int nalts,
											   boolean greedy)
	{
		retry_with_context++;
		reportAttemptingFullContext(dfa, s0, startIndex, input.index());

		if ( debug ) System.out.println("execATNWithFullContext "+s0+", greedy="+greedy);
		ATNConfigSet reach = null;
		ATNConfigSet previous = s0;
		input.seek(startIndex);
		int t = input.LA(1);
		while (true) { // while more work
			reach = computeReachSet(previous, t, greedy, true);
			if ( reach==null ) {
				throw noViableAlt(input, outerContext, previous, startIndex);
>>>>>>> e91d886a
			}

			final boolean collectPredicates = false;
			stepIntoGlobal = closure(reachIntermediate, reach, collectPredicates, dfa.isContextSensitive(), greedy, contextCache.isContextSensitive(), hasMoreContext, contextCache);

			if (previous.useContext && stepIntoGlobal) {
				reach.clear();

				int nextContextElement = remainingGlobalContext.isEmpty() ? PredictionContext.EMPTY_STATE_KEY : remainingGlobalContext.invokingState;
				if (contextElements == null) {
					contextElements = new ArrayList<Integer>();
				}

				if (remainingGlobalContext.isEmpty()) {
					remainingGlobalContext = null;
				} else {
					remainingGlobalContext = remainingGlobalContext.parent;
				}

				contextElements.add(nextContextElement);
				if (nextContextElement != PredictionContext.EMPTY_STATE_KEY) {
					for (int i = 0; i < closureConfigs.size(); i++) {
						closureConfigs.set(i, closureConfigs.get(i).appendContext(nextContextElement, contextCache));
					}
				}
			}
		} while (useContext && stepIntoGlobal);

		if (reach.isEmpty()) {
			return null;
		}

		DFAState dfaState = null;
		if (previous.s0 != null) {
			dfaState = addDFAEdge(dfa, previous.s0.configset, t, contextElements, reach, contextCache);
		}

		return new SimulatorState(previous.outerContext, dfaState, useContext, (ParserRuleContext<?>)remainingGlobalContext);
	}

	@NotNull
	public SimulatorState computeStartState(DFA dfa,
											ParserRuleContext<?> globalContext,
											boolean useContext)
	{
		DFAState s0 = dfa.s0;
		if (s0 != null) {
			if (!useContext) {
				return new SimulatorState(globalContext, s0, useContext, globalContext);
			}

			s0.setContextSensitive(atn);
		}

		final int decision = dfa.decision;
		@NotNull
		final ATNState p = dfa.atnStartState;

		int previousContext = 0;
		RuleContext remainingGlobalContext = globalContext;
		PredictionContext initialContext = PredictionContext.EMPTY; // always at least the implicit call to start rule
		PredictionContextCache contextCache = new PredictionContextCache(dfa.isContextSensitive());
		if (useContext) {
			while (s0 != null && s0.isCtxSensitive && remainingGlobalContext != null) {
				DFAState next;
				if (remainingGlobalContext.isEmpty()) {
					next = s0.getContextTarget(PredictionContext.EMPTY_STATE_KEY);
					previousContext = PredictionContext.EMPTY_STATE_KEY;
					remainingGlobalContext = null;
				}
				else {
					next = s0.getContextTarget(remainingGlobalContext.invokingState);
					previousContext = remainingGlobalContext.invokingState;
					initialContext = initialContext.appendContext(remainingGlobalContext.invokingState, contextCache);
					remainingGlobalContext = remainingGlobalContext.parent;
				}

				if (next == null) {
					break;
				}

				s0 = next;
			}
		}

<<<<<<< HEAD
		if (s0 != null && !s0.isCtxSensitive) {
			return new SimulatorState(globalContext, s0, useContext, (ParserRuleContext<?>)remainingGlobalContext);
		}

		ATNConfigSet configs = new ATNConfigSet(!useContext);

		DecisionState decState = null;
		if ( atn.decisionToState.size()>0 ) {
			decState = atn.decisionToState.get(decision);
=======
	@NotNull
	public ATNConfigSet computeStartState(@NotNull ATNState p,
										  @Nullable RuleContext<?> ctx,
										  boolean greedy, boolean loopsSimulateTailRecursion)
	{
		RuleContext<?> initialContext = ctx; // always at least the implicit call to start rule
		ATNConfigSet configs = new ATNConfigSet();

		for (int i=0; i<p.getNumberOfTransitions(); i++) {
			ATNState target = p.transition(i).target;
			ATNConfig c = new ATNConfig(target, i+1, initialContext);
			Set<ATNConfig> closureBusy = new HashSet<ATNConfig>();
			closure(c, configs, closureBusy, true, greedy, loopsSimulateTailRecursion);
>>>>>>> e91d886a
		}

		boolean greedy = decState == null || decState.isGreedy;
		while (true) {
			ATNConfigSet reachIntermediate = new ATNConfigSet(!useContext);
			int n = p.getNumberOfTransitions();
			for (int ti=0; ti<n; ti++) {
				// for each transition
				ATNState target = p.transition(ti).target;
				reachIntermediate.add(new ATNConfig(target, ti + 1, initialContext));
			}

			boolean hasMoreContext = remainingGlobalContext != null;
			final boolean collectPredicates = true;
			boolean stepIntoGlobal = closure(reachIntermediate, configs, collectPredicates, dfa.isContextSensitive(), greedy, contextCache.isContextSensitive(), hasMoreContext, contextCache);

			DFAState next = addDFAState(dfa, configs);
			if (s0 == null) {
				dfa.s0 = next;
			}
			else {
				s0.setContextTarget(previousContext, next);
			}
			s0 = next;

			if (!useContext || !stepIntoGlobal) {
				break;
			}

			// TODO: make sure it distinguishes empty stack states
			next.setContextSensitive(atn);

			configs.clear();
			int nextContextElement = remainingGlobalContext.isEmpty() ? PredictionContext.EMPTY_STATE_KEY : remainingGlobalContext.invokingState;

			if (remainingGlobalContext.isEmpty()) {
				remainingGlobalContext = null;
			} else {
				remainingGlobalContext = remainingGlobalContext.parent;
			}

			if (nextContextElement != PredictionContext.EMPTY_STATE_KEY) {
				initialContext = initialContext.appendContext(nextContextElement, contextCache);
			}

			previousContext = nextContextElement;
		}

		return new SimulatorState(globalContext, s0, useContext, (ParserRuleContext<?>)remainingGlobalContext);
	}

	@Nullable
	public ATNState getReachableTarget(@NotNull Transition trans, int ttype) {
		if ( trans instanceof AtomTransition ) {
			AtomTransition at = (AtomTransition)trans;
			if ( at.label == ttype ) {
				return at.target;
			}
		}
		else if ( trans instanceof SetTransition ) {
			SetTransition st = (SetTransition)trans;
			boolean not = trans instanceof NotSetTransition;
			if ( !not && st.set.contains(ttype) || not && !st.set.contains(ttype) ) {
				return st.target;
			}
		}
		else if ( trans instanceof RangeTransition ) {
			RangeTransition rt = (RangeTransition)trans;
			if ( ttype>=rt.from && ttype<=rt.to ) return rt.target;
		}
		else if ( trans instanceof WildcardTransition && ttype!=Token.EOF ) {
			return trans.target;
		}
		return null;
	}

	/** collect and set D's semantic context */
	public List<DFAState.PredPrediction> predicateDFAState(DFAState D,
														   ATNConfigSet configs,
														   RuleContext<?> outerContext,
														   int nalts)
	{
		IntervalSet conflictingAlts = getConflictingAltsFromConfigSet(configs);
		if ( debug ) System.out.println("predicateDFAState "+D);
		SemanticContext[] altToPred = getPredsForAmbigAlts(conflictingAlts, configs, nalts);
		// altToPred[uniqueAlt] is now our validating predicate (if any)
		List<DFAState.PredPrediction> predPredictions = null;
		if ( altToPred!=null ) {
			// we have a validating predicate; test it
			// Update DFA so reach becomes accept state with predicate
			predPredictions = getPredicatePredictions(conflictingAlts, altToPred);
			D.predicates = predPredictions;
			D.prediction = ATN.INVALID_ALT_NUMBER; // make sure we use preds
		}
		return predPredictions;
	}

	public SemanticContext[] getPredsForAmbigAlts(@NotNull IntervalSet ambigAlts,
												  @NotNull ATNConfigSet configs,
												  int nalts)
	{
		// REACH=[1|1|[]|0:0, 1|2|[]|0:1]

		/* altToPred starts as an array of all null contexts. The entry at index i
		 * corresponds to alternative i. altToPred[i] may have one of three values:
		 *   1. null: no ATNConfig c is found such that c.alt==i
		 *   2. SemanticContext.NONE: At least one ATNConfig c exists such that
		 *      c.alt==i and c.semanticContext==SemanticContext.NONE. In other words,
		 *      alt i has at least one unpredicated config.
		 *   3. Non-NONE Semantic Context: There exists at least one, and for all
		 *      ATNConfig c such that c.alt==i, c.semanticContext!=SemanticContext.NONE.
		 *
		 * From this, it is clear that NONE||anything==NONE.
		 */
		SemanticContext[] altToPred = new SemanticContext[nalts +1];
		int n = altToPred.length;
		for (ATNConfig c : configs) {
			if ( ambigAlts.contains(c.alt) ) {
				altToPred[c.alt] = SemanticContext.or(altToPred[c.alt], c.semanticContext);
			}
		}

		int nPredAlts = 0;
		for (int i = 0; i < n; i++) {
			if (altToPred[i] == null) {
				altToPred[i] = SemanticContext.NONE;
			}
			else if (altToPred[i] != SemanticContext.NONE) {
				nPredAlts++;
			}
		}

		// Optimize away p||p and p&&p
		for (int i = 0; i < altToPred.length; i++) {
			if ( altToPred[i]!=null ) altToPred[i] = altToPred[i].optimize();
		}

		// nonambig alts are null in altToPred
		if ( nPredAlts==0 ) altToPred = null;
		if ( debug ) System.out.println("getPredsForAmbigAlts result "+Arrays.toString(altToPred));
		return altToPred;
	}

	public List<DFAState.PredPrediction> getPredicatePredictions(IntervalSet ambigAlts, SemanticContext[] altToPred) {
		List<DFAState.PredPrediction> pairs = new ArrayList<DFAState.PredPrediction>();
		int firstUnpredicated = ATN.INVALID_ALT_NUMBER;
		for (int i = 1; i < altToPred.length; i++) {
			SemanticContext pred = altToPred[i];
			// find first unpredicated but ambig alternative, if any.
			// Only ambiguous alternatives will have SemanticContext.NONE.
			// Any unambig alts or ambig naked alts after first ambig naked are ignored
			// (null, i) means alt i is the default prediction
			// if no (null, i), then no default prediction.
			if ( ambigAlts!=null && ambigAlts.contains(i) &&
				 pred==SemanticContext.NONE && firstUnpredicated==ATN.INVALID_ALT_NUMBER )
			{
				firstUnpredicated = i;
			}
			if ( pred!=null && pred!=SemanticContext.NONE ) {
				pairs.add(new DFAState.PredPrediction(pred, i));
			}
		}
		if ( pairs.isEmpty() ) pairs = null;
		else if ( firstUnpredicated!=ATN.INVALID_ALT_NUMBER ) {
			// add default prediction if we found null predicate
			pairs.add(new DFAState.PredPrediction(null, firstUnpredicated));
		}
//		System.out.println(Arrays.toString(altToPred)+"->"+pairs);
		return pairs;
	}

	/** Look through a list of predicate/alt pairs, returning alt for the
	 *  first pair that wins. A null predicate indicates the default
	 *  prediction for disambiguating predicates.
	 *
	 * @param checkUniqueMatch If true, {@link ATN#INVALID_ALT_NUMBER} will be returned
	 *      if the match in not unique.
	 */
<<<<<<< HEAD
	public int evalSemanticContext(@NotNull List<DFAState.PredPrediction> predPredictions,
								   ParserRuleContext<?> outerContext,
								   boolean checkUniqueMatch)
=======
	public int evalSemanticContext(List<DFAState.PredPrediction> predPredictions,
								   ParserRuleContext<Symbol> outerContext)
>>>>>>> e91d886a
	{
		int predictedAlt = ATN.INVALID_ALT_NUMBER;
//		List<DFAState.PredPrediction> predPredictions = D.predicates;
//		if ( D.isCtxSensitive ) predPredictions = D.ctxToPredicates.get(outerContext);
		for (DFAState.PredPrediction pair : predPredictions) {
			if ( pair.pred==null ) {
				if (checkUniqueMatch && predictedAlt != ATN.INVALID_ALT_NUMBER) {
					// multiple predicates succeeded.
					return ATN.INVALID_ALT_NUMBER;
				}
				else {
					predictedAlt = pair.alt; // default prediction
					if (checkUniqueMatch) {
						continue;
					}
					else {
						break;
					}
				}
			}

			boolean evaluatedResult = pair.pred.eval(parser, outerContext);
			if ( debug || dfa_debug ) {
				System.out.println("eval pred "+pair+"="+evaluatedResult);
			}
			if ( evaluatedResult ) {
				if ( debug || dfa_debug ) System.out.println("PREDICT "+pair.alt);
				if (checkUniqueMatch && predictedAlt != ATN.INVALID_ALT_NUMBER) {
					// multiple predicates succeeded.
					return ATN.INVALID_ALT_NUMBER;
				}
				else {
					predictedAlt = pair.alt;
					if (!checkUniqueMatch) {
						break;
					}
				}
			}
		}
		// if no prediction: either all predicates are false and
		// all alternatives were guarded, or a validating predicate failed.
		return predictedAlt;
	}


	/* TODO: If we are doing predicates, there is no point in pursuing
		 closure operations if we reach a DFA state that uniquely predicts
		 alternative. We will not be caching that DFA state and it is a
		 waste to pursue the closure. Might have to advance when we do
		 ambig detection thought :(
		  */

	protected boolean closure(ATNConfigSet sourceConfigs,
						   @NotNull ATNConfigSet configs,
						   boolean collectPredicates,
						   boolean contextSensitiveDfa,
						   boolean greedy, boolean loopsSimulateTailRecursion,
						   boolean hasMoreContext,
						   @Nullable PredictionContextCache contextCache)
	{
		if (contextCache == null) {
			contextCache = contextSensitiveDfa ? PredictionContextCache.UNCACHED_FULL : PredictionContextCache.UNCACHED_LOCAL;
		}

		boolean stepIntoGlobal = false;
		ATNConfigSet currentConfigs = sourceConfigs;
		Set<ATNConfig> closureBusy = new HashSet<ATNConfig>();
		while (currentConfigs.size() > 0) {
			ATNConfigSet intermediate = new ATNConfigSet(!contextSensitiveDfa);
			for (ATNConfig config : currentConfigs) {
				if (optimize_closure_busy && !closureBusy.add(config)) {
					continue;
				}

				stepIntoGlobal |= closure(config, configs, intermediate, closureBusy, collectPredicates, greedy, loopsSimulateTailRecursion, hasMoreContext, contextCache, 0);
			}

			currentConfigs = intermediate;
		}

		return stepIntoGlobal;
	}

	protected boolean closure(@NotNull ATNConfig config,
						   @NotNull ATNConfigSet configs,
						   @Nullable ATNConfigSet intermediate,
						   @NotNull Set<ATNConfig> closureBusy,
						   boolean collectPredicates,
						   boolean greedy, boolean loopsSimulateTailRecursion,
						   boolean hasMoreContexts,
						   @NotNull PredictionContextCache contextCache,
						   int depth)
	{
		if ( debug ) System.out.println("closure("+config.toString(parser,true)+")");

		if ( !optimize_closure_busy && !closureBusy.add(config) ) {
			return false; // avoid infinite recursion
		}

		boolean stepIntoGlobal = false;
		boolean hasEmpty = config.context == null || config.context.isEmpty();
		if ( config.state instanceof RuleStopState ) {
			if ( !greedy ) {
				// don't see past end of a rule for any nongreedy decision
				if ( debug ) System.out.println("NONGREEDY at stop state of "+
												getRuleName(config.state.ruleIndex));
				configs.add(config, contextCache);
				return stepIntoGlobal;
			}
			// We hit rule end. If we have context info, use it
			if ( config.context!=null && !config.context.isEmpty() ) {
<<<<<<< HEAD
				for (int i = 0; i < config.context.size(); i++) {
					if (config.context.getInvokingState(i) == PredictionContext.EMPTY_STATE_KEY) {
						hasEmpty = true;
						continue;
					}

					PredictionContext newContext = config.context.getParent(i); // "pop" invoking state
					ATNState invokingState = atn.states.get(config.context.getInvokingState(i));
					RuleTransition rt = (RuleTransition)invokingState.transition(0);
					ATNState retState = rt.followState;
					ATNConfig c = new ATNConfig(retState, config.alt, newContext, config.semanticContext);
					// While we have context to pop back from, we may have
					// gotten that context AFTER having fallen off a rule.
					// Make sure we track that we are now out of context.
					c.reachesIntoOuterContext = config.reachesIntoOuterContext;
					assert depth > Integer.MIN_VALUE;
					if (optimize_closure_busy && c.context.isEmpty() && !closureBusy.add(c)) {
						continue;
					}

					stepIntoGlobal |= closure(c, configs, intermediate, closureBusy, collectPredicates, greedy, loopsSimulateTailRecursion, hasMoreContexts, contextCache, depth - 1);
				}

				if (!hasEmpty || !hasMoreContexts) {
					return stepIntoGlobal;
				}

				config = new ATNConfig(config, config.state, PredictionContext.EMPTY);
			}
			else if (!hasMoreContexts) {
				configs.add(config, contextCache);
				return stepIntoGlobal;
=======
				RuleContext<?> newContext = config.context.parent; // "pop" invoking state
				ATNState invokingState = atn.states.get(config.context.invokingState);
				RuleTransition rt = (RuleTransition)invokingState.transition(0);
				ATNState retState = rt.followState;
				ATNConfig c = new ATNConfig(retState, config.alt, newContext, config.semanticContext);
				// While we have context to pop back from, we may have
				// gotten that context AFTER having falling off a rule.
				// Make sure we track that we are now out of context.
				c.reachesIntoOuterContext = config.reachesIntoOuterContext;
				assert depth > Integer.MIN_VALUE;
				closure(c, configs, closureBusy, collectPredicates, greedy, loopsSimulateTailRecursion, depth - 1);
				return;
>>>>>>> e91d886a
			}
			else {
				// else if we have no context info, just chase follow links (if greedy)
				if ( debug ) System.out.println("FALLING off rule "+
												getRuleName(config.state.ruleIndex));
			}
		}
<<<<<<< HEAD
=======
		else if ( loopsSimulateTailRecursion ) {
			if ( config.state.getClass()==StarLoopbackState.class ||
			config.state.getClass()==PlusLoopbackState.class )
			{
				config.context = RuleContext.getChildContext(config.context, config.state.stateNumber);
				// alter config; it's ok, since all calls to closure pass in a fresh config for us to chase
				if ( debug ) System.out.println("Loop back; push "+config.state.stateNumber+", stack="+config.context);
			}
			else if ( config.state.getClass()==LoopEndState.class ) {
				if ( debug ) System.out.println("Loop end; pop, stack="+config.context);
				RuleContext<?> p = config.context;
				LoopEndState end = (LoopEndState) config.state;
				while ( !p.isEmpty() && p.invokingState == end.loopBackStateNumber ) {
					p = config.context = config.context.parent; // "pop"
				}
			}
		}
>>>>>>> e91d886a

		ATNState p = config.state;
		// optimization
		if ( !p.onlyHasEpsilonTransitions() ) {
            configs.add(config, contextCache);
            if ( debug ) System.out.println("added config "+configs);
        }

        for (int i=0; i<p.getNumberOfTransitions(); i++) {
            Transition t = p.transition(i);
            boolean continueCollecting =
				!(t instanceof ActionTransition) && collectPredicates;
            ATNConfig c = getEpsilonTarget(config, t, continueCollecting, depth == 0, contextCache);
			if ( c!=null ) {
				if (loopsSimulateTailRecursion) {
					if ( config.state instanceof StarLoopbackState || config.state instanceof PlusLoopbackState ) {
						c.context = contextCache.getChild(c.context, config.state.stateNumber);
						if ( debug ) System.out.println("Loop back; push "+config.state.stateNumber+", stack="+c.context);
					}
				}

				if (config.state instanceof LoopEndState) {
					if ( debug ) System.out.println("Loop end; pop, stack="+c.context);
					LoopEndState end = (LoopEndState)config.state;
					c.context = c.context.popAll(end.loopBackStateNumber, contextCache);
				}

				if (t instanceof RuleTransition) {
					if (intermediate != null && !collectPredicates) {
						intermediate.add(c, contextCache);
						continue;
					}
				}

				if (optimize_closure_busy) {
					boolean checkClosure = false;
					if (c.state instanceof StarLoopEntryState || c.state instanceof BlockEndState || c.state instanceof LoopEndState) {
						checkClosure = true;
					}
					else if (c.state instanceof PlusBlockStartState) {
						checkClosure = true;
					}
					else if (config.state instanceof RuleStopState && c.context.isEmpty()) {
						checkClosure = true;
					}

					if (checkClosure && !closureBusy.add(c)) {
						continue;
					}
				}

				int newDepth = depth;
				if ( config.state instanceof RuleStopState ) {
					// target fell off end of rule; mark resulting c as having dipped into outer context
					// We can't get here if incoming config was rule stop and we had context
					// track how far we dip into outer context.  Might
					// come in handy and we avoid evaluating context dependent
					// preds if this is > 0.
					c.reachesIntoOuterContext++;
					stepIntoGlobal = true;
					assert newDepth > Integer.MIN_VALUE;
					newDepth--;
					if ( debug ) System.out.println("dips into outer ctx: "+c);
				}
				else if (t instanceof RuleTransition) {
					// latch when newDepth goes negative - once we step out of the entry context we can't return
					if (newDepth >= 0) {
						newDepth++;
					}
				}

				stepIntoGlobal |= closure(c, configs, intermediate, closureBusy, continueCollecting, greedy, loopsSimulateTailRecursion, hasMoreContexts, contextCache, newDepth);
			}
		}

		return stepIntoGlobal;
	}

	@NotNull
	public String getRuleName(int index) {
		if ( parser!=null && index>=0 ) return parser.getRuleNames()[index];
		return "<rule "+index+">";
	}

	@Nullable
	public ATNConfig getEpsilonTarget(@NotNull ATNConfig config, @NotNull Transition t, boolean collectPredicates, boolean inContext, PredictionContextCache contextCache) {
		if ( t instanceof RuleTransition ) {
			return ruleTransition(config, t, contextCache);
		}
		else if ( t instanceof PredicateTransition ) {
			return predTransition(config, (PredicateTransition)t, collectPredicates, inContext);
		}
		else if ( t instanceof ActionTransition ) {
			return actionTransition(config, (ActionTransition)t);
		}
		else if ( t.isEpsilon() ) {
			return new ATNConfig(config, t.target);
		}
		return null;
	}

	@NotNull
	public ATNConfig actionTransition(@NotNull ATNConfig config, @NotNull ActionTransition t) {
		if ( debug ) System.out.println("ACTION edge "+t.ruleIndex+":"+t.actionIndex);
		return new ATNConfig(config, t.target);
	}

	@Nullable
	public ATNConfig predTransition(@NotNull ATNConfig config,
									@NotNull PredicateTransition pt,
									boolean collectPredicates,
									boolean inContext)
	{
		if ( debug ) {
			System.out.println("PRED (collectPredicates="+collectPredicates+") "+
                    pt.ruleIndex+":"+pt.predIndex+
					", ctx dependent="+pt.isCtxDependent);
			if ( parser != null ) {
                System.out.println("context surrounding pred is "+
                                   parser.getRuleInvocationStack());
            }
		}

        ATNConfig c;
        if ( collectPredicates &&
			 (!pt.isCtxDependent || (pt.isCtxDependent&&inContext)) )
		{
            SemanticContext newSemCtx = SemanticContext.and(config.semanticContext, pt.getPredicate());
            c = new ATNConfig(config, pt.target, newSemCtx);
        }
		else {
			c = new ATNConfig(config, pt.target);
		}

		if ( debug ) System.out.println("config from pred transition="+c);
        return c;
	}

	@NotNull
	public ATNConfig ruleTransition(@NotNull ATNConfig config, @NotNull Transition t, @Nullable PredictionContextCache contextCache) {
		if ( debug ) {
			System.out.println("CALL rule "+getRuleName(t.target.ruleIndex)+
							   ", ctx="+config.context);
		}
		ATNState p = config.state;
<<<<<<< HEAD
		PredictionContext newContext;
		if (contextCache != null) {
			newContext = contextCache.getChild(config.context, p.stateNumber);
		}
		else {
			newContext = config.context.getChild(p.stateNumber);
		}

=======
		RuleContext<?> newContext =
			RuleContext.getChildContext(config.context, p.stateNumber);
>>>>>>> e91d886a
		return new ATNConfig(config, t.target, newContext);
	}

	/**
	 * From grammar:

	 s' : s s ;
	 s : x? | x ;
	 x : 'a' ;

	 config list: (4,1), (11,1,4), (7,1), (3,1,1), (4,1,1), (8,1,1), (7,1,1),
	 (8,2), (11,2,8), (11,1,[8 1])

	 state to config list:

	 3  -> (3,1,1)
	 4  -> (4,1), (4,1,1)
	 7  -> (7,1), (7,1,1)
	 8  -> (8,1,1), (8,2)
	 11 -> (11,1,4), (11,2,8), (11,1,8 1)

	 Walk and find state config lists with > 1 alt. If none, no conflict. return null. Here, states 11
	 and 8 have lists with both alts 1 and 2. Must check these config lists for conflicting configs.

	 Sam pointed out a problem with the previous definition, v3, of
	 ambiguous states. If we have another state associated with conflicting
	 alternatives, we should keep going. For example, the following grammar

	 s : (ID | ID ID?) ';' ;

	 When the ATN simulation reaches the state before ';', it has a DFA
	 state that looks like: [12|1|[], 6|2|[], 12|2|[]]. Naturally
	 12|1|[] and 12|2|[] conflict, but we cannot stop processing this node
	 because alternative to has another way to continue, via [6|2|[]].
	 The key is that we have a single state that has config's only associated
	 with a single alternative, 2, and crucially the state transitions
	 among the configurations are all non-epsilon transitions. That means
	 we don't consider any conflicts that include alternative 2. So, we
	 ignore the conflict between alts 1 and 2. We ignore a set of
	 conflicting alts when there is an intersection with an alternative
	 associated with a single alt state in the state->config-list map.

	 It's also the case that we might have two conflicting configurations but
	 also a 3rd nonconflicting configuration for a different alternative:
	 [1|1|[], 1|2|[], 8|3|[]]. This can come about from grammar:

	 a : A | A | A B ;

	 After matching input A, we reach the stop state for rule A, state 1.
	 State 8 is the state right before B. Clearly alternatives 1 and 2
	 conflict and no amount of further lookahead will separate the two.
	 However, alternative 3 will be able to continue and so we do not
	 stop working on this state. In the previous example, we're concerned
	 with states associated with the conflicting alternatives. Here alt
	 3 is not associated with the conflicting configs, but since we can continue
	 looking for input reasonably, I don't declare the state done. We
	 ignore a set of conflicting alts when we have an alternative
	 that we still need to pursue.

	 So, in summary, as long as there is a single configuration that is
	 not conflicting with any other configuration for that state, then
	 there is more input we can use to keep going. E.g.,
	 s->[(s,1,[x]), (s,2,[x]), (s,2,[y])]
	 s->[(s,1,_)]
	 s->[(s,1,[y]), (s,2,[x])]
	 Regardless of what goes on for the other states, this is
	 sufficient to force us to add this new state to the ATN-to-DFA work list.

	 TODO: split into "has nonconflict config--add to work list" and getambigalts
	 functions
	 */
	@Nullable
	public IntervalSet getConflictingAlts(@NotNull ATNConfigSet configs) {
		if ( debug ) System.out.println("### check ambiguous  "+configs);
		// First get a list of configurations for each state.
		// Most of the time, each state will have one associated configuration.
		MultiMap<Integer, ATNConfig> stateToConfigListMap = new MultiMap<Integer, ATNConfig>();
		Map<Integer, IntervalSet> stateToAltListMap = new HashMap<Integer, IntervalSet>();

		for (ATNConfig c : configs) {
			stateToConfigListMap.map(c.state.stateNumber, c);
			IntervalSet alts = stateToAltListMap.get(c.state.stateNumber);
			if ( alts==null ) {
				alts = new IntervalSet();
				stateToAltListMap.put(c.state.stateNumber, alts);
			}
			alts.add(c.alt);
		}
		// potential conflicts are states, s, with > 1 configurations and diff alts
		// find all alts with potential conflicts
		int numPotentialConflicts = 0;
		IntervalSet altsToIgnore = new IntervalSet();
		for (int state : stateToConfigListMap.keySet()) { // for each state
			IntervalSet alts = stateToAltListMap.get(state);
			if ( alts.size()==1 ) {
				if ( !atn.states.get(state).onlyHasEpsilonTransitions() ) {
					List<ATNConfig> configsPerState = stateToConfigListMap.get(state);
					ATNConfig anyConfig = configsPerState.get(0);
					altsToIgnore.add(anyConfig.alt);
					if ( debug ) System.out.println("### one alt and all non-ep: "+configsPerState);
				}
				// remove state's configurations from further checking; no issues with them.
				// (can't remove as it's concurrent modification; set to null)
//				return null;
				stateToConfigListMap.put(state, null);
			}
			else {
				numPotentialConflicts++;
			}
		}

		if ( debug ) System.out.println("### altsToIgnore: "+altsToIgnore);
		if ( debug ) System.out.println("### stateToConfigListMap="+stateToConfigListMap);

		if ( numPotentialConflicts==0 ) {
			return null;
		}

		// compare each pair of configs in sets for states with > 1 alt in config list, looking for
		// (s, i, ctx) and (s, j, ctx') where ctx==ctx' or one is suffix of the other.
		IntervalSet ambigAlts = new IntervalSet();
		for (int state : stateToConfigListMap.keySet()) {
			List<ATNConfig> configsPerState = stateToConfigListMap.get(state);
			if (configsPerState == null) continue;
			IntervalSet alts = stateToAltListMap.get(state);
// Sam's correction to ambig def is here:
			if ( !altsToIgnore.isNil() && alts.and(altsToIgnore).size()<=1 ) {
//				System.err.println("ignoring alt since "+alts+"&"+altsToIgnore+
//								   ".size is "+alts.and(altsToIgnore).size());
				continue;
			}
			int size = configsPerState.size();
			for (int i = 0; i < size; i++) {
				ATNConfig c = configsPerState.get(i);
				for (int j = i+1; j < size; j++) {
					ATNConfig d = configsPerState.get(j);
					if ( c.alt != d.alt ) {
						boolean conflicting =
							c.context.equals(d.context);
						if ( conflicting ) {
							if ( debug ) {
								System.out.println("we reach state "+c.state.stateNumber+
												   " in rule "+
												   (parser !=null ? getRuleName(c.state.ruleIndex) :"n/a")+
												   " alts "+c.alt+","+d.alt+" from ctx "+Utils.join(c.context.toStrings(parser, c.state.stateNumber), "")
												   +" and "+ Utils.join(d.context.toStrings(parser, d.state.stateNumber), ""));
							}
							ambigAlts.add(c.alt);
							ambigAlts.add(d.alt);
						}
					}
				}
			}
		}

		if ( debug ) System.out.println("### ambigAlts="+ambigAlts);

		if ( ambigAlts.isNil() ) return null;

		return ambigAlts;
	}

	protected IntervalSet getConflictingAltsFromConfigSet(ATNConfigSet configs) {
		IntervalSet conflictingAlts;
		if ( configs.getUniqueAlt()!= ATN.INVALID_ALT_NUMBER ) {
			conflictingAlts = IntervalSet.of(configs.getUniqueAlt());
		}
		else {
			conflictingAlts = configs.getConflictingAlts();
		}
		return conflictingAlts;
	}

	protected int resolveToMinAlt(@NotNull DFAState D, IntervalSet conflictingAlts) {
		// kill dead alts so we don't chase them ever
//		killAlts(conflictingAlts, D.configset);
		D.prediction = conflictingAlts.getMinElement();
		if ( debug ) System.out.println("RESOLVED TO "+D.prediction+" for "+D);
		return D.prediction;
	}

	@NotNull
	public String getTokenName(int t) {
		if ( t==Token.EOF ) return "EOF";
		if ( parser!=null && parser.getTokenNames()!=null ) {
			String[] tokensNames = parser.getTokenNames();
			if ( t>=tokensNames.length ) {
				System.err.println(t+" ttype out of range: "+ Arrays.toString(tokensNames));
				System.err.println(((CommonTokenStream)parser.getInputStream()).getTokens());
			}
			else {
				return tokensNames[t]+"<"+t+">";
			}
		}
		return String.valueOf(t);
	}

	public String getLookaheadName(SymbolStream<? extends Symbol> input) {
		return getTokenName(input.LA(1));
	}

	public void dumpDeadEndConfigs(@NotNull NoViableAltException nvae) {
		System.err.println("dead end configs: ");
		for (ATNConfig c : nvae.deadEndConfigs) {
			String trans = "no edges";
			if ( c.state.getNumberOfTransitions()>0 ) {
				Transition t = c.state.transition(0);
				if ( t instanceof AtomTransition) {
					AtomTransition at = (AtomTransition)t;
					trans = "Atom "+getTokenName(at.label);
				}
				else if ( t instanceof SetTransition ) {
					SetTransition st = (SetTransition)t;
					boolean not = st instanceof NotSetTransition;
					trans = (not?"~":"")+"Set "+st.set.toString();
				}
			}
			System.err.println(c.toString(parser, true)+":"+trans);
		}
	}

	@NotNull
	public NoViableAltException noViableAlt(@NotNull SymbolStream<Symbol> input,
											@NotNull ParserRuleContext<Symbol> outerContext,
											@NotNull ATNConfigSet configs,
											int startIndex)
	{
		return new NoViableAltException((Recognizer<Symbol, ?>)parser, input,
											input.get(startIndex),
											input.LT(1),
											configs, outerContext);
	}

	public int getUniqueAlt(@NotNull Collection<ATNConfig> configs) {
		int alt = ATN.INVALID_ALT_NUMBER;
		for (ATNConfig c : configs) {
			if ( alt == ATN.INVALID_ALT_NUMBER ) {
				alt = c.alt; // found first alt
			}
			else if ( c.alt!=alt ) {
				return ATN.INVALID_ALT_NUMBER;
			}
		}
		return alt;
	}

	public boolean configWithAltAtStopState(@NotNull Collection<ATNConfig> configs, int alt) {
		for (ATNConfig c : configs) {
			if ( c.alt == alt ) {
				if ( c.state.getClass() == RuleStopState.class ) {
					return true;
				}
			}
		}
		return false;
	}

	@NotNull
	protected DFAState addDFAEdge(@NotNull DFA dfa,
								  @NotNull ATNConfigSet p,
								  int t,
								  List<Integer> contextTransitions,
								  @NotNull ATNConfigSet q,
								  PredictionContextCache contextCache)
	{
		assert dfa.isContextSensitive() || contextTransitions == null || contextTransitions.isEmpty();

		DFAState from = addDFAState(dfa, p);
		DFAState to = addDFAState(dfa, q);

		if (contextTransitions != null) {
			for (int context : contextTransitions) {
				if (!from.isCtxSensitive) {
					from.setContextSensitive(atn);
				}

				from.contextSymbols.add(t);
				DFAState next = from.getContextTarget(context);
				if (next != null) {
					from = next;
					continue;
				}

				next = addDFAContextState(dfa, from.configset, context, contextCache);
				from.setContextTarget(context, next);
				from = next;
			}
		}

        if ( debug ) System.out.println("EDGE "+from+" -> "+to+" upon "+getTokenName(t));
		addDFAEdge(from, t, to);
		if ( debug ) System.out.println("DFA=\n"+dfa.toString(parser!=null?parser.getTokenNames():null, parser!=null?parser.getRuleNames():null));
		return to;
	}

	protected void addDFAEdge(@Nullable DFAState p, int t, @Nullable DFAState q) {
		if ( p!=null ) {
			p.setTarget(t, q);
		}
	}

	/** See comment on LexerInterpreter.addDFAState. */
	@NotNull
	protected DFAState addDFAContextState(@NotNull DFA dfa, @NotNull ATNConfigSet configs, int invokingContext, PredictionContextCache contextCache) {
		if (invokingContext != PredictionContext.EMPTY_STATE_KEY) {
			ATNConfigSet contextConfigs = new ATNConfigSet(false);
			for (ATNConfig config : configs) {
				contextConfigs.add(config.appendContext(invokingContext, contextCache));
			}

			return addDFAState(dfa, contextConfigs);
		}
		else {
			return addDFAState(dfa, configs);
		}
	}

	/** See comment on LexerInterpreter.addDFAState. */
	@NotNull
	protected DFAState addDFAState(@NotNull DFA dfa, @NotNull ATNConfigSet configs) {
		DFAState proposed = new DFAState(configs, -1, atn.maxTokenType);
		DFAState existing = dfa.states.get(proposed);
		if ( existing!=null ) return existing;

		DFAState newState = proposed;

		newState.stateNumber = dfa.states.size();
		configs.optimizeConfigs(this);
		newState.configset = configs.clone(true);
		dfa.states.put(newState, newState);
        if ( debug ) System.out.println("adding new DFA state: "+newState);
		return newState;
	}

//	public void reportConflict(int startIndex, int stopIndex,
//							   @NotNull IntervalSet alts,
//							   @NotNull ATNConfigSet configs)
//	{
//		if ( debug || retry_debug ) {
//			System.out.println("reportConflict "+alts+":"+configs+
//							   ", input="+parser.getInputString(startIndex, stopIndex));
//		}
//		if ( parser!=null ) parser.getErrorHandler().reportConflict(parser, startIndex, stopIndex, alts, configs);
//	}

	public void reportAttemptingFullContext(DFA dfa, SimulatorState initialState, int startIndex, int stopIndex) {
        if ( debug || retry_debug ) {
            System.out.println("reportAttemptingFullContext decision="+dfa.decision+":"+initialState.s0.configset+
                               ", input="+parser.getInputString(startIndex, stopIndex));
        }
        if ( parser!=null ) parser.getErrorHandler().reportAttemptingFullContext(parser, dfa, startIndex, stopIndex, initialState);
    }

	public void reportContextSensitivity(DFA dfa, SimulatorState acceptState, int startIndex, int stopIndex) {
        if ( debug || retry_debug ) {
            System.out.println("reportContextSensitivity decision="+dfa.decision+":"+acceptState.s0.configset+
                               ", input="+parser.getInputString(startIndex, stopIndex));
        }
        if ( parser!=null ) parser.getErrorHandler().reportContextSensitivity(parser, dfa, startIndex, stopIndex, acceptState);
    }

    /** If context sensitive parsing, we know it's ambiguity not conflict */
    public void reportAmbiguity(@NotNull DFA dfa, DFAState D, int startIndex, int stopIndex,
								@NotNull IntervalSet ambigAlts,
								@NotNull ATNConfigSet configs)
	{
		if ( debug || retry_debug ) {
//			ParserATNPathFinder finder = new ParserATNPathFinder(parser, atn);
//			int i = 1;
//			for (Transition t : dfa.atnStartState.transitions) {
//				System.out.println("ALT "+i+"=");
//				System.out.println(startIndex+".."+stopIndex+", len(input)="+parser.getInputStream().size());
//				TraceTree path = finder.trace(t.target, parser.getContext(), (TokenStream)parser.getInputStream(),
//											  startIndex, stopIndex);
//				if ( path!=null ) {
//					System.out.println("path = "+path.toStringTree());
//					for (TraceTree leaf : path.leaves) {
//						List<ATNState> states = path.getPathToNode(leaf);
//						System.out.println("states="+states);
//					}
//				}
//				i++;
//			}
			System.out.println("reportAmbiguity "+
							   ambigAlts+":"+configs+
                               ", input="+parser.getInputString(startIndex, stopIndex));
        }
        if ( parser!=null ) parser.getErrorHandler().reportAmbiguity(parser, dfa, startIndex, stopIndex,
                                                                     ambigAlts, configs);
    }

    public void reportInsufficientPredicates(@NotNull DFA dfa, int startIndex, int stopIndex,
											 @NotNull IntervalSet ambigAlts,
											 DecisionState decState,
											 @NotNull SemanticContext[] altToPred,
											 @NotNull ATNConfigSet configs,
											 boolean fullContextParse)
    {
        if ( debug || retry_debug ) {
            System.out.println("reportInsufficientPredicates "+
                               ambigAlts+", decState="+decState+": "+Arrays.toString(altToPred)+
                               parser.getInputString(startIndex, stopIndex));
        }
        if ( parser!=null ) {
            parser.getErrorHandler().reportInsufficientPredicates(parser, dfa, startIndex, stopIndex, ambigAlts,
																  decState, altToPred, configs, fullContextParse);
        }
    }

}<|MERGE_RESOLUTION|>--- conflicted
+++ resolved
@@ -286,9 +286,9 @@
 		return adaptivePredict(input, decision, outerContext, false);
 	}
 
-	public int adaptivePredict(@NotNull SymbolStream<? extends Symbol> input,
+	public int adaptivePredict(@NotNull SymbolStream<Symbol> input,
 							   int decision,
-							   @Nullable ParserRuleContext<?> outerContext,
+							   @Nullable ParserRuleContext<Symbol> outerContext,
 							   boolean useContext)
 	{
 		predict_calls++;
@@ -313,10 +313,10 @@
 
 		userWantsCtxSensitive = useContext || (!disable_global_context && (outerContext != null));
 		if (outerContext == null) {
-			outerContext = ParserRuleContext.EMPTY;
-		}
-
-		SimulatorState state = null;
+			outerContext = ParserRuleContext.emptyContext();
+		}
+
+		SimulatorState<Symbol> state = null;
 		if (dfa != null) {
 			state = getStartState(dfa, input, outerContext, useContext);
 		}
@@ -345,10 +345,9 @@
 		}
 	}
 
-<<<<<<< HEAD
-	public SimulatorState getStartState(@NotNull DFA dfa,
-										@NotNull SymbolStream<?> input,
-										@NotNull ParserRuleContext<?> outerContext,
+	public SimulatorState<Symbol> getStartState(@NotNull DFA dfa,
+										@NotNull SymbolStream<Symbol> input,
+										@NotNull ParserRuleContext<Symbol> outerContext,
 										boolean useContext) {
 
 		if (!useContext) {
@@ -356,10 +355,10 @@
 				return null;
 			}
 
-			return new SimulatorState(outerContext, dfa.s0, false, outerContext);
-		}
-
-		RuleContext remainingContext = outerContext;
+			return new SimulatorState<Symbol>(outerContext, dfa.s0, false, outerContext);
+		}
+
+		RuleContext<Symbol> remainingContext = outerContext;
 		assert outerContext != null;
 		DFAState s0 = dfa.s0;
 		while (remainingContext != null && s0 != null && s0.isCtxSensitive) {
@@ -371,35 +370,23 @@
 			return null;
 		}
 
-		return new SimulatorState(outerContext, s0, useContext, (ParserRuleContext<?>)remainingContext);
-	}
-
-	public int predictATN(@NotNull DFA dfa, @NotNull SymbolStream<? extends Symbol> input,
-						  @Nullable ParserRuleContext<?> outerContext,
+		return new SimulatorState<Symbol>(outerContext, s0, useContext, (ParserRuleContext<Symbol>)remainingContext);
+	}
+
+	public int predictATN(@NotNull DFA dfa, @NotNull SymbolStream<Symbol> input,
+						  @Nullable ParserRuleContext<Symbol> outerContext,
 						  boolean useContext)
-=======
-	public int predictATN(@NotNull DFA dfa, @NotNull SymbolStream<Symbol> input,
-						  @Nullable ParserRuleContext<Symbol> outerContext)
->>>>>>> e91d886a
 	{
 		if ( outerContext==null ) outerContext = ParserRuleContext.emptyContext();
 		if ( debug ) System.out.println("ATN decision "+dfa.decision+
 										" exec LA(1)=="+ getLookaheadName(input) +
 										", outerContext="+outerContext.toString(parser));
-<<<<<<< HEAD
-=======
-		DecisionState decState = atn.getDecisionState(dfa.decision);
-		boolean greedy = decState.isGreedy;
-		boolean loopsSimulateTailRecursion = false;
-		ATNConfigSet s0_closure = computeStartState(dfa.atnStartState, ParserRuleContext.emptyContext(), greedy, loopsSimulateTailRecursion);
-		dfa.s0 = addDFAState(dfa, s0_closure);
->>>>>>> e91d886a
 
 		int alt = 0;
 		int m = input.mark();
 		int index = input.index();
 		try {
-			SimulatorState state = computeStartState(dfa, outerContext, useContext);
+			SimulatorState<Symbol> state = computeStartState(dfa, outerContext, useContext);
 			alt = execATN(dfa, input, index, state);
 		}
 		catch (NoViableAltException nvae) {
@@ -414,19 +401,11 @@
 		return alt;
 	}
 
-<<<<<<< HEAD
 	public int execDFA(@NotNull DFA dfa,
-					   @NotNull SymbolStream<? extends Symbol> input, int startIndex,
-					   @NotNull SimulatorState state)
+					   @NotNull SymbolStream<Symbol> input, int startIndex,
+					   @NotNull SimulatorState<Symbol> state)
     {
-		ParserRuleContext<?> outerContext = state.outerContext;
-=======
-	public int execDFA(@NotNull DFA dfa, @NotNull DFAState s0,
-					   @NotNull SymbolStream<Symbol> input, int startIndex,
-                       @Nullable ParserRuleContext<Symbol> outerContext)
-    {
-		if ( outerContext==null ) outerContext = ParserRuleContext.emptyContext();
->>>>>>> e91d886a
+		ParserRuleContext<Symbol> outerContext = state.outerContext;
 		if ( dfa_debug ) System.out.println("DFA decision "+dfa.decision+
 											" exec LA(1)=="+ getLookaheadName(input) +
 											", outerContext="+outerContext.toString(parser));
@@ -435,7 +414,7 @@
 		DFAState s = state.s0;
 
 		int t = input.LA(1);
-		ParserRuleContext<?> remainingOuterContext = (ParserRuleContext<?>)state.remainingOuterContext;
+		ParserRuleContext<Symbol> remainingOuterContext = state.remainingOuterContext;
 
 	loop:
 		while ( true ) {
@@ -445,11 +424,11 @@
 					DFAState next = s.getContextTarget(remainingOuterContext.invokingState);
 					if ( next == null ) {
 						// fail over to ATN
-						SimulatorState initialState = new SimulatorState(state.outerContext, s, state.useContext, remainingOuterContext);
+						SimulatorState<Symbol> initialState = new SimulatorState<Symbol>(state.outerContext, s, state.useContext, remainingOuterContext);
 						return execATN(dfa, input, startIndex, initialState);
 					}
 
-					remainingOuterContext = (ParserRuleContext<?>)remainingOuterContext.parent;
+					remainingOuterContext = (ParserRuleContext<Symbol>)remainingOuterContext.parent;
 					s = next;
 				}
 			}
@@ -482,7 +461,7 @@
 									   " at DFA state "+s.stateNumber);
 				}
 
-				SimulatorState initialState = new SimulatorState(outerContext, s, state.useContext, remainingOuterContext);
+				SimulatorState<Symbol> initialState = new SimulatorState<Symbol>(outerContext, s, state.useContext, remainingOuterContext);
 				alt = execATN(dfa, input, startIndex, initialState);
 				// this adds edge even if next state is accept for
 				// same alt; e.g., s0-A->:s1=>2-B->:s2=>2
@@ -611,31 +590,25 @@
 	 TODO: greedy + those
 
 	 */
-<<<<<<< HEAD
 	public int execATN(@NotNull DFA dfa,
-					   @NotNull SymbolStream<? extends Symbol> input, int startIndex,
-					   @NotNull SimulatorState initialState)
-=======
-	public int execATN(@NotNull DFA dfa, @NotNull DFAState s0,
 					   @NotNull SymbolStream<Symbol> input, int startIndex,
-					   ParserRuleContext<Symbol> outerContext)
->>>>>>> e91d886a
+					   @NotNull SimulatorState<Symbol> initialState)
 	{
 		if ( debug ) System.out.println("execATN decision "+dfa.decision+" exec LA(1)=="+ getLookaheadName(input));
 		ATN_failover++;
 
-		final ParserRuleContext<?> outerContext = initialState.outerContext;
+		final ParserRuleContext<Symbol> outerContext = initialState.outerContext;
 		final boolean useContext = initialState.useContext;
 
 		int t = input.LA(1);
 
         DecisionState decState = atn.getDecisionState(dfa.decision);
 		boolean greedy = decState.isGreedy;
-		SimulatorState previous = initialState;
+		SimulatorState<Symbol> previous = initialState;
 
 		PredictionContextCache contextCache = new PredictionContextCache(dfa.isContextSensitive());
 		while (true) { // while more work
-			SimulatorState nextState = computeReachSet(dfa, previous, t, greedy, contextCache);
+			SimulatorState<Symbol> nextState = computeReachSet(dfa, previous, t, greedy, contextCache);
 			if (nextState == null) throw noViableAlt(input, outerContext, previous.s0.configset, startIndex);
 			DFAState D = nextState.s0;
 			ATNConfigSet reach = nextState.s0.configset;
@@ -672,15 +645,9 @@
 
 						int k = input.index() - startIndex + 1; // how much input we used
 //						System.out.println("used k="+k);
-<<<<<<< HEAD
 						if ( k == 1 || // SLL(1) == LL(1)
 							 !userWantsCtxSensitive ||
 							 !D.configset.getDipsIntoOuterContext() )
-=======
-						if ( outerContext.isEmpty() || // in grammar start rule
-							 !D.configset.dipsIntoOuterContext ||
-							 k == 1 ) // SLL(1) == LL(1)
->>>>>>> e91d886a
 						{
 							if ( !D.configset.hasSemanticContext() ) {
 								reportAmbiguity(dfa, D, startIndex, input.index(), D.configset.getConflictingAlts(), D.configset);
@@ -713,7 +680,7 @@
 
 							if ( debug ) System.out.println("RETRY with outerContext="+outerContext);
 							dfa.setContextSensitive(true);
-							SimulatorState fullContextState = computeStartState(dfa, outerContext, true);
+							SimulatorState<Symbol> fullContextState = computeStartState(dfa, outerContext, true);
 							reportAttemptingFullContext(dfa, fullContextState, startIndex, ambigIndex);
 							input.seek(startIndex);
 							return execATN(dfa, input, startIndex, fullContextState);
@@ -783,10 +750,9 @@
 		}
 	}
 
-<<<<<<< HEAD
-	protected SimulatorState computeReachSet(DFA dfa, SimulatorState previous, int t, boolean greedy, PredictionContextCache contextCache) {
+	protected SimulatorState<Symbol> computeReachSet(DFA dfa, SimulatorState<Symbol> previous, int t, boolean greedy, PredictionContextCache contextCache) {
 		final boolean useContext = previous.useContext;
-		RuleContext remainingGlobalContext = previous.remainingOuterContext;
+		RuleContext<Symbol> remainingGlobalContext = previous.remainingOuterContext;
 		List<ATNConfig> closureConfigs = new ArrayList<ATNConfig>(previous.s0.configset);
 		List<Integer> contextElements = null;
 		ATNConfigSet reach = new ATNConfigSet(!useContext);
@@ -807,29 +773,6 @@
 						reachIntermediate.add(new ATNConfig(c, target));
 					}
 				}
-=======
-	// comes back with reach.uniqueAlt set to a valid alt
-	public ATNConfigSet execATNWithFullContext(DFA dfa,
-											   DFAState D, // how far we got before failing over
-											   @NotNull ATNConfigSet s0,
-											   @NotNull SymbolStream<Symbol> input, int startIndex,
-											   ParserRuleContext<Symbol> outerContext,
-											   int nalts,
-											   boolean greedy)
-	{
-		retry_with_context++;
-		reportAttemptingFullContext(dfa, s0, startIndex, input.index());
-
-		if ( debug ) System.out.println("execATNWithFullContext "+s0+", greedy="+greedy);
-		ATNConfigSet reach = null;
-		ATNConfigSet previous = s0;
-		input.seek(startIndex);
-		int t = input.LA(1);
-		while (true) { // while more work
-			reach = computeReachSet(previous, t, greedy, true);
-			if ( reach==null ) {
-				throw noViableAlt(input, outerContext, previous, startIndex);
->>>>>>> e91d886a
 			}
 
 			final boolean collectPredicates = false;
@@ -867,18 +810,18 @@
 			dfaState = addDFAEdge(dfa, previous.s0.configset, t, contextElements, reach, contextCache);
 		}
 
-		return new SimulatorState(previous.outerContext, dfaState, useContext, (ParserRuleContext<?>)remainingGlobalContext);
+		return new SimulatorState<Symbol>(previous.outerContext, dfaState, useContext, (ParserRuleContext<Symbol>)remainingGlobalContext);
 	}
 
 	@NotNull
-	public SimulatorState computeStartState(DFA dfa,
-											ParserRuleContext<?> globalContext,
+	public SimulatorState<Symbol> computeStartState(DFA dfa,
+											ParserRuleContext<Symbol> globalContext,
 											boolean useContext)
 	{
 		DFAState s0 = dfa.s0;
 		if (s0 != null) {
 			if (!useContext) {
-				return new SimulatorState(globalContext, s0, useContext, globalContext);
+				return new SimulatorState<Symbol>(globalContext, s0, useContext, globalContext);
 			}
 
 			s0.setContextSensitive(atn);
@@ -889,7 +832,7 @@
 		final ATNState p = dfa.atnStartState;
 
 		int previousContext = 0;
-		RuleContext remainingGlobalContext = globalContext;
+		RuleContext<Symbol> remainingGlobalContext = globalContext;
 		PredictionContext initialContext = PredictionContext.EMPTY; // always at least the implicit call to start rule
 		PredictionContextCache contextCache = new PredictionContextCache(dfa.isContextSensitive());
 		if (useContext) {
@@ -915,9 +858,8 @@
 			}
 		}
 
-<<<<<<< HEAD
 		if (s0 != null && !s0.isCtxSensitive) {
-			return new SimulatorState(globalContext, s0, useContext, (ParserRuleContext<?>)remainingGlobalContext);
+			return new SimulatorState<Symbol>(globalContext, s0, useContext, (ParserRuleContext<Symbol>)remainingGlobalContext);
 		}
 
 		ATNConfigSet configs = new ATNConfigSet(!useContext);
@@ -925,21 +867,6 @@
 		DecisionState decState = null;
 		if ( atn.decisionToState.size()>0 ) {
 			decState = atn.decisionToState.get(decision);
-=======
-	@NotNull
-	public ATNConfigSet computeStartState(@NotNull ATNState p,
-										  @Nullable RuleContext<?> ctx,
-										  boolean greedy, boolean loopsSimulateTailRecursion)
-	{
-		RuleContext<?> initialContext = ctx; // always at least the implicit call to start rule
-		ATNConfigSet configs = new ATNConfigSet();
-
-		for (int i=0; i<p.getNumberOfTransitions(); i++) {
-			ATNState target = p.transition(i).target;
-			ATNConfig c = new ATNConfig(target, i+1, initialContext);
-			Set<ATNConfig> closureBusy = new HashSet<ATNConfig>();
-			closure(c, configs, closureBusy, true, greedy, loopsSimulateTailRecursion);
->>>>>>> e91d886a
 		}
 
 		boolean greedy = decState == null || decState.isGreedy;
@@ -988,7 +915,7 @@
 			previousContext = nextContextElement;
 		}
 
-		return new SimulatorState(globalContext, s0, useContext, (ParserRuleContext<?>)remainingGlobalContext);
+		return new SimulatorState<Symbol>(globalContext, s0, useContext, (ParserRuleContext<Symbol>)remainingGlobalContext);
 	}
 
 	@Nullable
@@ -1019,7 +946,7 @@
 	/** collect and set D's semantic context */
 	public List<DFAState.PredPrediction> predicateDFAState(DFAState D,
 														   ATNConfigSet configs,
-														   RuleContext<?> outerContext,
+														   RuleContext<Symbol> outerContext,
 														   int nalts)
 	{
 		IntervalSet conflictingAlts = getConflictingAltsFromConfigSet(configs);
@@ -1118,14 +1045,9 @@
 	 * @param checkUniqueMatch If true, {@link ATN#INVALID_ALT_NUMBER} will be returned
 	 *      if the match in not unique.
 	 */
-<<<<<<< HEAD
 	public int evalSemanticContext(@NotNull List<DFAState.PredPrediction> predPredictions,
-								   ParserRuleContext<?> outerContext,
+								   ParserRuleContext<Symbol> outerContext,
 								   boolean checkUniqueMatch)
-=======
-	public int evalSemanticContext(List<DFAState.PredPrediction> predPredictions,
-								   ParserRuleContext<Symbol> outerContext)
->>>>>>> e91d886a
 	{
 		int predictedAlt = ATN.INVALID_ALT_NUMBER;
 //		List<DFAState.PredPrediction> predPredictions = D.predicates;
@@ -1237,7 +1159,6 @@
 			}
 			// We hit rule end. If we have context info, use it
 			if ( config.context!=null && !config.context.isEmpty() ) {
-<<<<<<< HEAD
 				for (int i = 0; i < config.context.size(); i++) {
 					if (config.context.getInvokingState(i) == PredictionContext.EMPTY_STATE_KEY) {
 						hasEmpty = true;
@@ -1270,20 +1191,6 @@
 			else if (!hasMoreContexts) {
 				configs.add(config, contextCache);
 				return stepIntoGlobal;
-=======
-				RuleContext<?> newContext = config.context.parent; // "pop" invoking state
-				ATNState invokingState = atn.states.get(config.context.invokingState);
-				RuleTransition rt = (RuleTransition)invokingState.transition(0);
-				ATNState retState = rt.followState;
-				ATNConfig c = new ATNConfig(retState, config.alt, newContext, config.semanticContext);
-				// While we have context to pop back from, we may have
-				// gotten that context AFTER having falling off a rule.
-				// Make sure we track that we are now out of context.
-				c.reachesIntoOuterContext = config.reachesIntoOuterContext;
-				assert depth > Integer.MIN_VALUE;
-				closure(c, configs, closureBusy, collectPredicates, greedy, loopsSimulateTailRecursion, depth - 1);
-				return;
->>>>>>> e91d886a
 			}
 			else {
 				// else if we have no context info, just chase follow links (if greedy)
@@ -1291,26 +1198,6 @@
 												getRuleName(config.state.ruleIndex));
 			}
 		}
-<<<<<<< HEAD
-=======
-		else if ( loopsSimulateTailRecursion ) {
-			if ( config.state.getClass()==StarLoopbackState.class ||
-			config.state.getClass()==PlusLoopbackState.class )
-			{
-				config.context = RuleContext.getChildContext(config.context, config.state.stateNumber);
-				// alter config; it's ok, since all calls to closure pass in a fresh config for us to chase
-				if ( debug ) System.out.println("Loop back; push "+config.state.stateNumber+", stack="+config.context);
-			}
-			else if ( config.state.getClass()==LoopEndState.class ) {
-				if ( debug ) System.out.println("Loop end; pop, stack="+config.context);
-				RuleContext<?> p = config.context;
-				LoopEndState end = (LoopEndState) config.state;
-				while ( !p.isEmpty() && p.invokingState == end.loopBackStateNumber ) {
-					p = config.context = config.context.parent; // "pop"
-				}
-			}
-		}
->>>>>>> e91d886a
 
 		ATNState p = config.state;
 		// optimization
@@ -1456,7 +1343,6 @@
 							   ", ctx="+config.context);
 		}
 		ATNState p = config.state;
-<<<<<<< HEAD
 		PredictionContext newContext;
 		if (contextCache != null) {
 			newContext = contextCache.getChild(config.context, p.stateNumber);
@@ -1465,10 +1351,6 @@
 			newContext = config.context.getChild(p.stateNumber);
 		}
 
-=======
-		RuleContext<?> newContext =
-			RuleContext.getChildContext(config.context, p.stateNumber);
->>>>>>> e91d886a
 		return new ATNConfig(config, t.target, newContext);
 	}
 
@@ -1696,7 +1578,7 @@
 											@NotNull ATNConfigSet configs,
 											int startIndex)
 	{
-		return new NoViableAltException((Recognizer<Symbol, ?>)parser, input,
+		return new NoViableAltException(parser, input,
 											input.get(startIndex),
 											input.LT(1),
 											configs, outerContext);
@@ -1814,7 +1696,7 @@
 //		if ( parser!=null ) parser.getErrorHandler().reportConflict(parser, startIndex, stopIndex, alts, configs);
 //	}
 
-	public void reportAttemptingFullContext(DFA dfa, SimulatorState initialState, int startIndex, int stopIndex) {
+	public void reportAttemptingFullContext(DFA dfa, SimulatorState<Symbol> initialState, int startIndex, int stopIndex) {
         if ( debug || retry_debug ) {
             System.out.println("reportAttemptingFullContext decision="+dfa.decision+":"+initialState.s0.configset+
                                ", input="+parser.getInputString(startIndex, stopIndex));
@@ -1822,7 +1704,7 @@
         if ( parser!=null ) parser.getErrorHandler().reportAttemptingFullContext(parser, dfa, startIndex, stopIndex, initialState);
     }
 
-	public void reportContextSensitivity(DFA dfa, SimulatorState acceptState, int startIndex, int stopIndex) {
+	public void reportContextSensitivity(DFA dfa, SimulatorState<Symbol> acceptState, int startIndex, int stopIndex) {
         if ( debug || retry_debug ) {
             System.out.println("reportContextSensitivity decision="+dfa.decision+":"+acceptState.s0.configset+
                                ", input="+parser.getInputString(startIndex, stopIndex));
