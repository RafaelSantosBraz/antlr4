--- conflicted
+++ resolved
@@ -126,21 +126,9 @@
 	}
 
 	@Override
-<<<<<<< HEAD
-	public Interval getSourceInterval() {
-		if ( getChildCount()==0 ) return Interval.INVALID;
-		int start = getChild(0).getSourceInterval().a;
-		int stop = getChild(getChildCount()-1).getSourceInterval().b;
-		return new Interval(start, stop);
-	}
-
-	@Override
 	public <T> T accept(ParseTreeVisitor<? super Symbol, ? extends T> visitor) {
 		return visitor.visitChildren(this);
 	}
-=======
-	public <T> T accept(ParseTreeVisitor<? extends T> visitor) { return visitor.visitChildren(this); }
->>>>>>> 8ac1afcb
 
 	public void inspect(Parser<?> parser) {
 		TreeViewer viewer = new TreeViewer(parser, this);
