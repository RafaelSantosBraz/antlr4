--- conflicted
+++ resolved
@@ -154,11 +154,7 @@
 	}
 
 	/** Our source stream */
-<<<<<<< HEAD
-	protected final BufferedTokenStream<? extends Symbol> tokens;
-=======
-	protected final TokenStream tokens;
->>>>>>> 585aa0a1
+	protected final TokenStream<? extends Symbol> tokens;
 
 	/** You may have multiple, named streams of rewrite operations.
 	 *  I'm calling these things "programs."
@@ -169,11 +165,7 @@
 	/** Map String (program name) -> Integer index */
 	protected final Map<String, Integer> lastRewriteTokenIndexes;
 
-<<<<<<< HEAD
-	public TokenStreamRewriter(BufferedTokenStream<? extends Symbol> tokens) {
-=======
-	public TokenStreamRewriter(TokenStream tokens) {
->>>>>>> 585aa0a1
+	public TokenStreamRewriter(TokenStream<? extends Symbol> tokens) {
 		this.tokens = tokens;
 		programs = new HashMap<String, List<RewriteOperation>>();
 		programs.put(DEFAULT_PROGRAM_NAME,
