--- conflicted
+++ resolved
@@ -1,34 +1,4 @@
 /*
-<<<<<<< HEAD
- [The "BSD license"]
-  Copyright (c) 2012 Terence Parr
-  Copyright (c) 2012 Sam Harwell
-  All rights reserved.
-
-  Redistribution and use in source and binary forms, with or without
-  modification, are permitted provided that the following conditions
-  are met:
-
-  1. Redistributions of source code must retain the above copyright
-     notice, this list of conditions and the following disclaimer.
-  2. Redistributions in binary form must reproduce the above copyright
-     notice, this list of conditions and the following disclaimer in the
-     documentation and/or other materials provided with the distribution.
-  3. The name of the author may not be used to endorse or promote products
-     derived from this software without specific prior written permission.
-
-  THIS SOFTWARE IS PROVIDED BY THE AUTHOR ``AS IS'' AND ANY EXPRESS OR
-  IMPLIED WARRANTIES, INCLUDING, BUT NOT LIMITED TO, THE IMPLIED WARRANTIES
-  OF MERCHANTABILITY AND FITNESS FOR A PARTICULAR PURPOSE ARE DISCLAIMED.
-  IN NO EVENT SHALL THE AUTHOR BE LIABLE FOR ANY DIRECT, INDIRECT,
-  INCIDENTAL, SPECIAL, EXEMPLARY, OR CONSEQUENTIAL DAMAGES (INCLUDING, BUT
-  NOT LIMITED TO, PROCUREMENT OF SUBSTITUTE GOODS OR SERVICES; LOSS OF USE,
-  DATA, OR PROFITS; OR BUSINESS INTERRUPTION) HOWEVER CAUSED AND ON ANY
-  THEORY OF LIABILITY, WHETHER IN CONTRACT, STRICT LIABILITY, OR TORT
-  (INCLUDING NEGLIGENCE OR OTHERWISE) ARISING IN ANY WAY OUT OF THE USE OF
-  THIS SOFTWARE, EVEN IF ADVISED OF THE POSSIBILITY OF SUCH DAMAGE.
- */
-=======
  * [The "BSD license"]
  *  Copyright (c) 2012 Terence Parr
  *  Copyright (c) 2012 Sam Harwell
@@ -58,29 +28,21 @@
  *  THIS SOFTWARE, EVEN IF ADVISED OF THE POSSIBILITY OF SUCH DAMAGE.
  */
 
->>>>>>> 3946c05e
 package org.antlr.v4.runtime.tree;
 
 import org.antlr.v4.runtime.misc.NotNull;
 
 /**
-<<<<<<< HEAD
-=======
  * This interface defines the basic notion of a parse tree visitor. Generated
  * visitors implement this interface and the {@code XVisitor} interface for
  * grammar {@code X}.
->>>>>>> 3946c05e
  *
  * @author Sam Harwell
  * @param <Symbol> A superclass of the parse tree's symbol type.
  * @param <Result> The return type of the visit operation. Use {@link Void} for
  * operations with no return type.
  */
-<<<<<<< HEAD
 public interface ParseTreeVisitor<Symbol, Result> {
-=======
-public interface ParseTreeVisitor<T> {
->>>>>>> 3946c05e
 
 	/**
 	 * Visit a parse tree, and return a user-defined result of the operation.
@@ -88,28 +50,16 @@
 	 * @param tree The {@link ParseTree} to visit.
 	 * @return The result of visiting the parse tree.
 	 */
-<<<<<<< HEAD
 	Result visit(@NotNull ParseTree<? extends Symbol> tree);
 
 	/**
 	 * Visit the children of a node, and return a user-defined result
 	 * of the operation.
-=======
-	T visit(@NotNull ParseTree tree);
-
-	/**
-	 * Visit the children of a node, and return a user-defined result of the
-	 * operation.
->>>>>>> 3946c05e
 	 *
 	 * @param node The {@link RuleNode} whose children should be visited.
 	 * @return The result of visiting the children of the node.
 	 */
-<<<<<<< HEAD
 	Result visitChildren(@NotNull RuleNode<? extends Symbol> node);
-=======
-	T visitChildren(@NotNull RuleNode node);
->>>>>>> 3946c05e
 
 	/**
 	 * Visit a terminal node, and return a user-defined result of the operation.
@@ -117,11 +67,7 @@
 	 * @param node The {@link TerminalNode} to visit.
 	 * @return The result of visiting the node.
 	 */
-<<<<<<< HEAD
 	Result visitTerminal(@NotNull TerminalNode<? extends Symbol> node);
-=======
-	T visitTerminal(@NotNull TerminalNode node);
->>>>>>> 3946c05e
 
 	/**
 	 * Visit an error node, and return a user-defined result of the operation.
@@ -129,10 +75,6 @@
 	 * @param node The {@link ErrorNode} to visit.
 	 * @return The result of visiting the node.
 	 */
-<<<<<<< HEAD
 	Result visitErrorNode(@NotNull ErrorNode<? extends Symbol> node);
-=======
-	T visitErrorNode(@NotNull ErrorNode node);
->>>>>>> 3946c05e
 
 }