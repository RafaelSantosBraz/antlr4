--- conflicted
+++ resolved
@@ -29,52 +29,6 @@
         <sourceDirectory>src</sourceDirectory>
         <resources/>
 
-<<<<<<< HEAD
-        <plugins>
-            <plugin>
-                <artifactId>maven-compiler-plugin</artifactId>
-                <version>2.5.1</version>
-                <configuration>
-                    <source>1.6</source>
-                    <target>1.6</target>
-                    <showWarnings>true</showWarnings>
-                    <showDeprecation>true</showDeprecation>
-                    <compilerArguments>
-                        <Xlint/>
-                    </compilerArguments>
-                </configuration>
-            </plugin>
-
-            <plugin>
-                <groupId>org.apache.maven.plugins</groupId>
-                <artifactId>maven-source-plugin</artifactId>
-                <version>2.2.1</version>
-                <executions>
-                    <execution>
-                        <id>attach-sources</id>
-                        <goals>
-                            <goal>jar</goal>
-                        </goals>
-                    </execution>
-                </executions>
-            </plugin>
-
-            <plugin>
-                <groupId>org.apache.maven.plugins</groupId>
-                <artifactId>maven-javadoc-plugin</artifactId>
-                <version>2.9</version>
-                <executions>
-                    <execution>
-                        <id>attach-javadocs</id>
-                        <goals>
-                            <goal>jar</goal>
-                        </goals>
-                    </execution>
-                </executions>
-            </plugin>
-        </plugins>
-=======
->>>>>>> 5d8d9670
     </build>
 
 </project>