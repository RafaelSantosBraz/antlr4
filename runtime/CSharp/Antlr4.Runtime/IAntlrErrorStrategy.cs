--- conflicted
+++ resolved
@@ -83,13 +83,8 @@
         /// if the error strategy was not able to
         /// recover from the unexpected input symbol
         /// </exception>
-<<<<<<< HEAD
-        /// <exception cref="Antlr4.Runtime.RecognitionException"></exception>
+        /// <exception cref="Antlr4.Runtime.RecognitionException"/>
         [return: NotNull]
-=======
-        /// <exception cref="Antlr4.Runtime.RecognitionException"/>
-        [NotNull]
->>>>>>> 9a23a7f3
         IToken RecoverInline(Parser recognizer);
 
         /// <summary>
