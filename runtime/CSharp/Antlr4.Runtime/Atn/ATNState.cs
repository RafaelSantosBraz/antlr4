--- conflicted
+++ resolved
@@ -96,11 +96,7 @@
     {
         public const int InitialNumTransitions = 4;
 
-<<<<<<< HEAD
         public static readonly ReadOnlyCollection<string> serializationNames = new ReadOnlyCollection<string>(Arrays.AsList("INVALID", "BASIC", "RULE_START", "BLOCK_START", "PLUS_BLOCK_START", "STAR_BLOCK_START", "TOKEN_START", "RULE_STOP", "BLOCK_END", "STAR_LOOP_BACK", "STAR_LOOP_ENTRY", "PLUS_LOOP_BACK", "LOOP_END"));
-=======
-        public static readonly IList<string> serializationNames = Antlr4.Runtime.Sharpen.Collections.UnmodifiableList(Arrays.AsList("INVALID", "BASIC", "RULE_START", "BLOCK_START", "PLUS_BLOCK_START", "STAR_BLOCK_START", "TOKEN_START", "RULE_STOP", "BLOCK_END", "STAR_LOOP_BACK", "STAR_LOOP_ENTRY", "PLUS_LOOP_BACK", "LOOP_END"));
->>>>>>> 9a23a7f3
 
         public const int InvalidStateNumber = -1;
 
