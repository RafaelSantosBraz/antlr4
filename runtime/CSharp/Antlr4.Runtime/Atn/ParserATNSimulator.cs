/*
 * [The "BSD license"]
 *  Copyright (c) 2013 Terence Parr
 *  Copyright (c) 2013 Sam Harwell
 *  All rights reserved.
 *
 *  Redistribution and use in source and binary forms, with or without
 *  modification, are permitted provided that the following conditions
 *  are met:
 *
 *  1. Redistributions of source code must retain the above copyright
 *     notice, this list of conditions and the following disclaimer.
 *  2. Redistributions in binary form must reproduce the above copyright
 *     notice, this list of conditions and the following disclaimer in the
 *     documentation and/or other materials provided with the distribution.
 *  3. The name of the author may not be used to endorse or promote products
 *     derived from this software without specific prior written permission.
 *
 *  THIS SOFTWARE IS PROVIDED BY THE AUTHOR ``AS IS'' AND ANY EXPRESS OR
 *  IMPLIED WARRANTIES, INCLUDING, BUT NOT LIMITED TO, THE IMPLIED WARRANTIES
 *  OF MERCHANTABILITY AND FITNESS FOR A PARTICULAR PURPOSE ARE DISCLAIMED.
 *  IN NO EVENT SHALL THE AUTHOR BE LIABLE FOR ANY DIRECT, INDIRECT,
 *  INCIDENTAL, SPECIAL, EXEMPLARY, OR CONSEQUENTIAL DAMAGES (INCLUDING, BUT
 *  NOT LIMITED TO, PROCUREMENT OF SUBSTITUTE GOODS OR SERVICES; LOSS OF USE,
 *  DATA, OR PROFITS; OR BUSINESS INTERRUPTION) HOWEVER CAUSED AND ON ANY
 *  THEORY OF LIABILITY, WHETHER IN CONTRACT, STRICT LIABILITY, OR TORT
 *  (INCLUDING NEGLIGENCE OR OTHERWISE) ARISING IN ANY WAY OUT OF THE USE OF
 *  THIS SOFTWARE, EVEN IF ADVISED OF THE POSSIBILITY OF SUCH DAMAGE.
 */
using System;
using System.Collections.Generic;
using Antlr4.Runtime;
using Antlr4.Runtime.Atn;
using Antlr4.Runtime.Dfa;
using Antlr4.Runtime.Misc;
using Antlr4.Runtime.Sharpen;

namespace Antlr4.Runtime.Atn
{
    /// <summary>The embodiment of the adaptive LL(*), ALL(*), parsing strategy.</summary>
    /// <remarks>
    /// The embodiment of the adaptive LL(*), ALL(*), parsing strategy.
    /// <p>
    /// The basic complexity of the adaptive strategy makes it harder to understand.
    /// We begin with ATN simulation to build paths in a DFA. Subsequent prediction
    /// requests go through the DFA first. If they reach a state without an edge for
    /// the current symbol, the algorithm fails over to the ATN simulation to
    /// complete the DFA path for the current input (until it finds a conflict state
    /// or uniquely predicting state).</p>
    /// <p>
    /// All of that is done without using the outer context because we want to create
    /// a DFA that is not dependent upon the rule invocation stack when we do a
    /// prediction. One DFA works in all contexts. We avoid using context not
    /// necessarily because it's slower, although it can be, but because of the DFA
    /// caching problem. The closure routine only considers the rule invocation stack
    /// created during prediction beginning in the decision rule. For example, if
    /// prediction occurs without invoking another rule's ATN, there are no context
    /// stacks in the configurations. When lack of context leads to a conflict, we
    /// don't know if it's an ambiguity or a weakness in the strong LL(*) parsing
    /// strategy (versus full LL(*)).</p>
    /// <p>
    /// When SLL yields a configuration set with conflict, we rewind the input and
    /// retry the ATN simulation, this time using full outer context without adding
    /// to the DFA. Configuration context stacks will be the full invocation stacks
    /// from the start rule. If we get a conflict using full context, then we can
    /// definitively say we have a true ambiguity for that input sequence. If we
    /// don't get a conflict, it implies that the decision is sensitive to the outer
    /// context. (It is not context-sensitive in the sense of context-sensitive
    /// grammars.)</p>
    /// <p>
    /// The next time we reach this DFA state with an SLL conflict, through DFA
    /// simulation, we will again retry the ATN simulation using full context mode.
    /// This is slow because we can't save the results and have to "interpret" the
    /// ATN each time we get that input.</p>
    /// <p>
    /// <strong>CACHING FULL CONTEXT PREDICTIONS</strong></p>
    /// <p>
    /// We could cache results from full context to predicted alternative easily and
    /// that saves a lot of time but doesn't work in presence of predicates. The set
    /// of visible predicates from the ATN start state changes depending on the
    /// context, because closure can fall off the end of a rule. I tried to cache
    /// tuples (stack context, semantic context, predicted alt) but it was slower
    /// than interpreting and much more complicated. Also required a huge amount of
    /// memory. The goal is not to create the world's fastest parser anyway. I'd like
    /// to keep this algorithm simple. By launching multiple threads, we can improve
    /// the speed of parsing across a large number of files.</p>
    /// <p>
    /// There is no strict ordering between the amount of input used by SLL vs LL,
    /// which makes it really hard to build a cache for full context. Let's say that
    /// we have input A B C that leads to an SLL conflict with full context X. That
    /// implies that using X we might only use A B but we could also use A B C D to
    /// resolve conflict. Input A B C D could predict alternative 1 in one position
    /// in the input and A B C E could predict alternative 2 in another position in
    /// input. The conflicting SLL configurations could still be non-unique in the
    /// full context prediction, which would lead us to requiring more input than the
    /// original A B C.	To make a	prediction cache work, we have to track	the exact
    /// input	used during the previous prediction. That amounts to a cache that maps
    /// X to a specific DFA for that context.</p>
    /// <p>
    /// Something should be done for left-recursive expression predictions. They are
    /// likely LL(1) + pred eval. Easier to do the whole SLL unless error and retry
    /// with full LL thing Sam does.</p>
    /// <p>
    /// <strong>AVOIDING FULL CONTEXT PREDICTION</strong></p>
    /// <p>
    /// We avoid doing full context retry when the outer context is empty, we did not
    /// dip into the outer context by falling off the end of the decision state rule,
    /// or when we force SLL mode.</p>
    /// <p>
    /// As an example of the not dip into outer context case, consider as super
    /// constructor calls versus function calls. One grammar might look like
    /// this:</p>
    /// <pre>
    /// ctorBody
    /// : '{' superCall? stat* '}'
    /// ;
    /// </pre>
    /// <p>
    /// Or, you might see something like</p>
    /// <pre>
    /// stat
    /// : superCall ';'
    /// | expression ';'
    /// | ...
    /// ;
    /// </pre>
    /// <p>
    /// In both cases I believe that no closure operations will dip into the outer
    /// context. In the first case ctorBody in the worst case will stop at the '}'.
    /// In the 2nd case it should stop at the ';'. Both cases should stay within the
    /// entry rule and not dip into the outer context.</p>
    /// <p>
    /// <strong>PREDICATES</strong></p>
    /// <p>
    /// Predicates are always evaluated if present in either SLL or LL both. SLL and
    /// LL simulation deals with predicates differently. SLL collects predicates as
    /// it performs closure operations like ANTLR v3 did. It delays predicate
    /// evaluation until it reaches and accept state. This allows us to cache the SLL
    /// ATN simulation whereas, if we had evaluated predicates on-the-fly during
    /// closure, the DFA state configuration sets would be different and we couldn't
    /// build up a suitable DFA.</p>
    /// <p>
    /// When building a DFA accept state during ATN simulation, we evaluate any
    /// predicates and return the sole semantically valid alternative. If there is
    /// more than 1 alternative, we report an ambiguity. If there are 0 alternatives,
    /// we throw an exception. Alternatives without predicates act like they have
    /// true predicates. The simple way to think about it is to strip away all
    /// alternatives with false predicates and choose the minimum alternative that
    /// remains.</p>
    /// <p>
    /// When we start in the DFA and reach an accept state that's predicated, we test
    /// those and return the minimum semantically viable alternative. If no
    /// alternatives are viable, we throw an exception.</p>
    /// <p>
    /// During full LL ATN simulation, closure always evaluates predicates and
    /// on-the-fly. This is crucial to reducing the configuration set size during
    /// closure. It hits a landmine when parsing with the Java grammar, for example,
    /// without this on-the-fly evaluation.</p>
    /// <p>
    /// <strong>SHARING DFA</strong></p>
    /// <p>
    /// All instances of the same parser share the same decision DFAs through a
    /// static field. Each instance gets its own ATN simulator but they share the
    /// same
    /// <see cref="ATN.decisionToDFA"/>
    /// field. They also share a
    /// <see cref="PredictionContextCache"/>
    /// object that makes sure that all
    /// <see cref="PredictionContext"/>
    /// objects are shared among the DFA states. This makes
    /// a big size difference.</p>
    /// <p>
    /// <strong>THREAD SAFETY</strong></p>
    /// <p>
    /// The
    /// <see cref="ParserATNSimulator"/>
    /// locks on the
    /// <see cref="ATN.decisionToDFA"/>
    /// field when
    /// it adds a new DFA object to that array.
    /// <see cref="AddDFAEdge(Antlr4.Runtime.Dfa.DFAState, int, Antlr4.Runtime.Dfa.DFAState)"/>
    /// locks on the DFA for the current decision when setting the
    /// <see cref="DFAState.edges"/>
    /// field.
    /// <see cref="AddDFAState(Antlr4.Runtime.Dfa.DFA, ATNConfigSet, PredictionContextCache)"/>
    /// locks on
    /// the DFA for the current decision when looking up a DFA state to see if it
    /// already exists. We must make sure that all requests to add DFA states that
    /// are equivalent result in the same shared DFA object. This is because lots of
    /// threads will be trying to update the DFA at once. The
    /// <see cref="AddDFAState(Antlr4.Runtime.Dfa.DFA, ATNConfigSet, PredictionContextCache)"/>
    /// method also locks inside the DFA lock
    /// but this time on the shared context cache when it rebuilds the
    /// configurations'
    /// <see cref="PredictionContext"/>
    /// objects using cached
    /// subgraphs/nodes. No other locking occurs, even during DFA simulation. This is
    /// safe as long as we can guarantee that all threads referencing
    /// <c>s.edge[t]</c>
    /// get the same physical target
    /// <see cref="Antlr4.Runtime.Dfa.DFAState"/>
    /// , or
    /// <see langword="null"/>
    /// . Once into the DFA, the DFA simulation does not reference the
    /// <see cref="Antlr4.Runtime.Dfa.DFA.states"/>
    /// map. It follows the
    /// <see cref="DFAState.edges"/>
    /// field to new
    /// targets. The DFA simulator will either find
    /// <see cref="DFAState.edges"/>
    /// to be
    /// <see langword="null"/>
    /// , to be non-
    /// <see langword="null"/>
    /// and
    /// <c>dfa.edges[t]</c>
    /// null, or
    /// <c>dfa.edges[t]</c>
    /// to be non-null. The
    /// <see cref="AddDFAEdge(Antlr4.Runtime.Dfa.DFAState, int, Antlr4.Runtime.Dfa.DFAState)"/>
    /// method could be racing to set the field
    /// but in either case the DFA simulator works; if
    /// <see langword="null"/>
    /// , and requests ATN
    /// simulation. It could also race trying to get
    /// <c>dfa.edges[t]</c>
    /// , but either
    /// way it will work because it's not doing a test and set operation.</p>
    /// <p>
    /// <strong>Starting with SLL then failing to combined SLL/LL (Two-Stage
    /// Parsing)</strong></p>
    /// <p>
    /// Sam pointed out that if SLL does not give a syntax error, then there is no
    /// point in doing full LL, which is slower. We only have to try LL if we get a
    /// syntax error. For maximum speed, Sam starts the parser set to pure SLL
    /// mode with the
    /// <see cref="Antlr4.Runtime.BailErrorStrategy"/>
    /// :</p>
    /// <pre>
    /// parser.
    /// <see cref="Antlr4.Runtime.Recognizer{Symbol, ATNInterpreter}.Interpreter()">getInterpreter()</see>
    /// .
    /// <see cref="PredictionMode"/>
    /// <c>(</c>
    /// <see cref="Atn.PredictionMode.Sll"/>
    /// <c>)</c>
    /// ;
    /// parser.
    /// <see cref="Parser.ErrorHandler"/>
    /// (new
    /// <see cref="Antlr4.Runtime.BailErrorStrategy"/>
    /// ());
    /// </pre>
    /// <p>
    /// If it does not get a syntax error, then we're done. If it does get a syntax
    /// error, we need to retry with the combined SLL/LL strategy.</p>
    /// <p>
    /// The reason this works is as follows. If there are no SLL conflicts, then the
    /// grammar is SLL (at least for that input set). If there is an SLL conflict,
    /// the full LL analysis must yield a set of viable alternatives which is a
    /// subset of the alternatives reported by SLL. If the LL set is a singleton,
    /// then the grammar is LL but not SLL. If the LL set is the same size as the SLL
    /// set, the decision is SLL. If the LL set has size &gt; 1, then that decision
    /// is truly ambiguous on the current input. If the LL set is smaller, then the
    /// SLL conflict resolution might choose an alternative that the full LL would
    /// rule out as a possibility based upon better context information. If that's
    /// the case, then the SLL parse will definitely get an error because the full LL
    /// analysis says it's not viable. If SLL conflict resolution chooses an
    /// alternative within the LL set, them both SLL and LL would choose the same
    /// alternative because they both choose the minimum of multiple conflicting
    /// alternatives.</p>
    /// <p>
    /// Let's say we have a set of SLL conflicting alternatives
    /// <c/>
    /// 
    /// 1, 2, 3}} and
    /// a smaller LL set called <em>s</em>. If <em>s</em> is
    /// <c/>
    /// 
    /// 2, 3}}, then SLL
    /// parsing will get an error because SLL will pursue alternative 1. If
    /// <em>s</em> is
    /// <c/>
    /// 
    /// 1, 2}} or
    /// <c/>
    /// 
    /// 1, 3}} then both SLL and LL will
    /// choose the same alternative because alternative one is the minimum of either
    /// set. If <em>s</em> is
    /// <c/>
    /// 
    /// 2}} or
    /// <c/>
    /// 
    /// 3}} then SLL will get a syntax
    /// error. If <em>s</em> is
    /// <c/>
    /// 
    /// 1}} then SLL will succeed.</p>
    /// <p>
    /// Of course, if the input is invalid, then we will get an error for sure in
    /// both SLL and LL parsing. Erroneous input will therefore require 2 passes over
    /// the input.</p>
    /// </remarks>
    public class ParserATNSimulator : ATNSimulator
    {
#pragma warning disable 0162 // Unreachable code detected
#if !PORTABLE
        public const bool debug = false;

        public const bool dfa_debug = false;

        public const bool retry_debug = false;
#endif

        [NotNull]
        private Antlr4.Runtime.Atn.PredictionMode predictionMode = Antlr4.Runtime.Atn.PredictionMode.Ll;

        public bool force_global_context = false;

        public bool always_try_local_context = true;

        /// <summary>Determines whether the DFA is used for full-context predictions.</summary>
        /// <remarks>
        /// Determines whether the DFA is used for full-context predictions. When
        /// <see langword="true"/>
        /// , the DFA stores transition information for both full-context
        /// and SLL parsing; otherwise, the DFA only stores SLL transition
        /// information.
        /// <p>
        /// For some grammars, enabling the full-context DFA can result in a
        /// substantial performance improvement. However, this improvement typically
        /// comes at the expense of memory used for storing the cached DFA states,
        /// configuration sets, and prediction contexts.</p>
        /// <p>
        /// The default value is
        /// <see langword="false"/>
        /// .</p>
        /// </remarks>
        public bool enable_global_context_dfa = false;

        public bool optimize_unique_closure = true;

        public bool optimize_ll1 = true;

        [System.ObsoleteAttribute(@"This flag is not currently used by the ATN simulator.")]
        public bool optimize_hidden_conflicted_configs = false;

        public bool optimize_tail_calls = true;

        public bool tail_call_preserves_sll = true;

        public bool treat_sllk1_conflict_as_ambiguity = false;

        [Nullable]
        protected internal readonly Antlr4.Runtime.Parser parser;

        /// <summary>
        /// When
        /// <see langword="true"/>
        /// , ambiguous alternatives are reported when they are
        /// encountered within
        /// <see cref="ExecATN(Antlr4.Runtime.Dfa.DFA, Antlr4.Runtime.ITokenStream, int, SimulatorState)"/>
        /// . When
        /// <see langword="false"/>
        /// , these messages
        /// are suppressed. The default is
        /// <see langword="false"/>
        /// .
        /// <p/>
        /// When messages about ambiguous alternatives are not required, setting this
        /// to
        /// <see langword="false"/>
        /// enables additional internal optimizations which may lose
        /// this information.
        /// </summary>
        public bool reportAmbiguities = false;

        /// <summary>
        /// By default we do full context-sensitive LL(*) parsing not
        /// Strong LL(*) parsing.
        /// </summary>
        /// <remarks>
        /// By default we do full context-sensitive LL(*) parsing not
        /// Strong LL(*) parsing. If we fail with Strong LL(*) we
        /// try full LL(*). That means we rewind and use context information
        /// when closure operations fall off the end of the rule that
        /// holds the decision were evaluating.
        /// </remarks>
        protected internal bool userWantsCtxSensitive = true;

        private DFA dfa;

        /// <summary>Testing only!</summary>
        public ParserATNSimulator(ATN atn)
            : this(null, atn)
        {
        }

        public ParserATNSimulator(Antlr4.Runtime.Parser parser, ATN atn)
            : base(atn)
        {
            this.parser = parser;
        }

        public Antlr4.Runtime.Atn.PredictionMode PredictionMode
        {
            get
            {
                return predictionMode;
            }
            set
            {
                Antlr4.Runtime.Atn.PredictionMode predictionMode = value;
                this.predictionMode = predictionMode;
            }
        }

        public override void Reset()
        {
        }

        public virtual int AdaptivePredict(ITokenStream input, int decision, ParserRuleContext outerContext)
        {
            return AdaptivePredict(input, decision, outerContext, false);
        }

        public virtual int AdaptivePredict(ITokenStream input, int decision, ParserRuleContext outerContext, bool useContext)
        {
            DFA dfa = atn.decisionToDFA[decision];
            System.Diagnostics.Debug.Assert(dfa != null);
            if (optimize_ll1 && !dfa.IsPrecedenceDfa && !dfa.IsEmpty)
            {
                int ll_1 = input.La(1);
                if (ll_1 >= 0 && ll_1 <= short.MaxValue)
                {
                    int key = (decision << 16) + ll_1;
                    int alt;
                    if (atn.LL1Table.TryGetValue(key, out alt))
                    {
                        return alt;
                    }
                }
            }
            this.dfa = dfa;
            if (force_global_context)
            {
                useContext = true;
            }
            else
            {
                if (!always_try_local_context)
                {
                    useContext |= dfa.IsContextSensitive;
                }
            }
            userWantsCtxSensitive = useContext || (predictionMode != Antlr4.Runtime.Atn.PredictionMode.Sll && outerContext != null && !atn.decisionToState[decision].sll);
            if (outerContext == null)
            {
                outerContext = ParserRuleContext.EmptyContext;
            }
            SimulatorState state = null;
            if (!dfa.IsEmpty)
            {
                state = GetStartState(dfa, input, outerContext, useContext);
            }
            if (state == null)
            {
                if (outerContext == null)
                {
                    outerContext = ParserRuleContext.EmptyContext;
                }
                state = ComputeStartState(dfa, outerContext, useContext);
            }
            int m = input.Mark();
            int index = input.Index;
            try
            {
                int alt = ExecDFA(dfa, input, index, state);
                return alt;
            }
            finally
            {
                this.dfa = null;
                input.Seek(index);
                input.Release(m);
            }
        }

        protected internal virtual SimulatorState GetStartState(DFA dfa, ITokenStream input, ParserRuleContext outerContext, bool useContext)
        {
            if (!useContext)
            {
                if (dfa.IsPrecedenceDfa)
                {
                    // the start state for a precedence DFA depends on the current
                    // parser precedence, and is provided by a DFA method.
                    DFAState state = dfa.GetPrecedenceStartState(parser.Precedence, false);
                    if (state == null)
                    {
                        return null;
                    }
                    return new SimulatorState(outerContext, state, false, outerContext);
                }
                else
                {
                    if (dfa.s0.Get() == null)
                    {
                        return null;
                    }
                    return new SimulatorState(outerContext, dfa.s0.Get(), false, outerContext);
                }
            }
            if (!enable_global_context_dfa)
            {
                return null;
            }
            ParserRuleContext remainingContext = outerContext;
            System.Diagnostics.Debug.Assert(outerContext != null);
            DFAState s0;
            if (dfa.IsPrecedenceDfa)
            {
                s0 = dfa.GetPrecedenceStartState(parser.Precedence, true);
            }
            else
            {
                s0 = dfa.s0full.Get();
            }
            while (remainingContext != null && s0 != null && s0.IsContextSensitive)
            {
                remainingContext = SkipTailCalls(remainingContext);
                s0 = s0.GetContextTarget(GetReturnState(remainingContext));
                if (remainingContext.IsEmpty)
                {
                    System.Diagnostics.Debug.Assert(s0 == null || !s0.IsContextSensitive);
                }
                else
                {
                    remainingContext = ((ParserRuleContext)remainingContext.Parent);
                }
            }
            if (s0 == null)
            {
                return null;
            }
            return new SimulatorState(outerContext, s0, useContext, remainingContext);
        }

        protected internal virtual int ExecDFA(DFA dfa, ITokenStream input, int startIndex, SimulatorState state)
        {
            ParserRuleContext outerContext = state.outerContext;
            DFAState s = state.s0;
            int t = input.La(1);
            ParserRuleContext remainingOuterContext = state.remainingOuterContext;
            while (true)
            {
                if (state.useContext)
                {
                    while (s.IsContextSymbol(t))
                    {
                        DFAState next = null;
                        if (remainingOuterContext != null)
                        {
                            remainingOuterContext = SkipTailCalls(remainingOuterContext);
                            next = s.GetContextTarget(GetReturnState(remainingOuterContext));
                        }
                        if (next == null)
                        {
                            // fail over to ATN
                            SimulatorState initialState = new SimulatorState(state.outerContext, s, state.useContext, remainingOuterContext);
                            return ExecATN(dfa, input, startIndex, initialState);
                        }
                        System.Diagnostics.Debug.Assert(remainingOuterContext != null);
                        remainingOuterContext = ((ParserRuleContext)remainingOuterContext.Parent);
                        s = next;
                    }
                }
                if (IsAcceptState(s, state.useContext))
                {
                    if (s.predicates != null)
                    {
                    }
                    // keep going unless we're at EOF or state only has one alt number
                    // mentioned in configs; check if something else could match
                    // TODO: don't we always stop? only lexer would keep going
                    // TODO: v3 dfa don't do this.
                    break;
                }
                // t is not updated if one of these states is reached
                System.Diagnostics.Debug.Assert(!IsAcceptState(s, state.useContext));
                // if no edge, pop over to ATN interpreter, update DFA and return
                DFAState target = GetExistingTargetState(s, t);
                if (target == null)
                {
#if !PORTABLE
                    if (dfa_debug && t >= 0)
                    {
                        System.Console.Out.WriteLine("no edge for " + parser.Vocabulary.GetDisplayName(t));
                    }
#endif
                    int alt;
                    SimulatorState initialState = new SimulatorState(outerContext, s, state.useContext, remainingOuterContext);
                    alt = ExecATN(dfa, input, startIndex, initialState);
                    //dump(dfa);
                    // action already executed
                    return alt;
                }
                else
                {
                    // we've updated DFA, exec'd action, and have our deepest answer
                    if (target == Error)
                    {
                        SimulatorState errorState = new SimulatorState(outerContext, s, state.useContext, remainingOuterContext);
                        return HandleNoViableAlt(input, startIndex, errorState);
                    }
                }
                s = target;
                if (!IsAcceptState(s, state.useContext) && t != IntStreamConstants.Eof)
                {
                    input.Consume();
                    t = input.La(1);
                }
            }
            //		if ( acceptState==null ) {
            //			if ( debug ) System.out.println("!!! no viable alt in dfa");
            //			return -1;
            //		}
            if (!state.useContext && s.configs.ConflictInformation != null)
            {
                if (dfa.atnStartState is DecisionState)
                {
                    if (!userWantsCtxSensitive || (!s.configs.DipsIntoOuterContext && s.configs.IsExactConflict) || (treat_sllk1_conflict_as_ambiguity && input.Index == startIndex))
                    {
                    }
                    else
                    {
                        // we don't report the ambiguity again
                        //if ( !acceptState.configset.hasSemanticContext() ) {
                        //	reportAmbiguity(dfa, acceptState, startIndex, input.index(), acceptState.configset.getConflictingAlts(), acceptState.configset);
                        //}
                        System.Diagnostics.Debug.Assert(!state.useContext);
                        // Before attempting full context prediction, check to see if there are
                        // disambiguating or validating predicates to evaluate which allow an
                        // immediate decision
                        BitSet conflictingAlts = null;
                        DFAState.PredPrediction[] predicates = s.predicates;
                        if (predicates != null)
                        {
                            int conflictIndex = input.Index;
                            if (conflictIndex != startIndex)
                            {
                                input.Seek(startIndex);
                            }
                            conflictingAlts = EvalSemanticContext(predicates, outerContext, true);
                            if (conflictingAlts.Cardinality() == 1)
                            {
                                return conflictingAlts.NextSetBit(0);
                            }
                            if (conflictIndex != startIndex)
                            {
                                // restore the index so reporting the fallback to full
                                // context occurs with the index at the correct spot
                                input.Seek(conflictIndex);
                            }
                        }
                        if (reportAmbiguities)
                        {
                            SimulatorState conflictState = new SimulatorState(outerContext, s, state.useContext, remainingOuterContext);
                            ReportAttemptingFullContext(dfa, conflictingAlts, conflictState, startIndex, input.Index);
                        }
                        input.Seek(startIndex);
                        return AdaptivePredict(input, dfa.decision, outerContext, true);
                    }
                }
            }
            // Before jumping to prediction, check to see if there are
            // disambiguating or validating predicates to evaluate
            DFAState.PredPrediction[] predicates_1 = s.predicates;
            if (predicates_1 != null)
            {
                int stopIndex = input.Index;
                if (startIndex != stopIndex)
                {
                    input.Seek(startIndex);
                }
                BitSet alts = EvalSemanticContext(predicates_1, outerContext, reportAmbiguities && predictionMode == Antlr4.Runtime.Atn.PredictionMode.LlExactAmbigDetection);
                switch (alts.Cardinality())
                {
                    case 0:
                    {
                        throw NoViableAlt(input, outerContext, s.configs, startIndex);
                    }

                    case 1:
                    {
                        return alts.NextSetBit(0);
                    }

                    default:
                    {
                        // report ambiguity after predicate evaluation to make sure the correct
                        // set of ambig alts is reported.
                        if (startIndex != stopIndex)
                        {
                            input.Seek(stopIndex);
                        }
                        ReportAmbiguity(dfa, s, startIndex, stopIndex, s.configs.IsExactConflict, alts, s.configs);
                        return alts.NextSetBit(0);
                    }
                }
            }
            return s.Prediction;
        }

        /// <summary>
        /// Determines if a particular DFA state should be treated as an accept state
        /// for the current prediction mode.
        /// </summary>
        /// <remarks>
        /// Determines if a particular DFA state should be treated as an accept state
        /// for the current prediction mode. In addition to the
        /// <paramref name="useContext"/>
        /// parameter, the
        /// <see cref="PredictionMode()"/>
        /// method provides the
        /// prediction mode controlling the prediction algorithm as a whole.
        /// <p>
        /// The default implementation simply returns the value of
        /// <see cref="Antlr4.Runtime.Dfa.DFAState.IsAcceptState()"/>
        /// except for conflict states when
        /// <paramref name="useContext"/>
        /// is
        /// <see langword="true"/>
        /// and
        /// <see cref="PredictionMode()"/>
        /// is
        /// <see cref="PredictionMode.LlExactAmbigDetection"/>
        /// . In that case, only
        /// conflict states where
        /// <see cref="ATNConfigSet.IsExactConflict()"/>
        /// is
        /// <see langword="true"/>
        /// are considered accept states.
        /// </p>
        /// </remarks>
        /// <param name="state">The DFA state to check.</param>
        /// <param name="useContext">
        /// 
        /// <see langword="true"/>
        /// if the prediction algorithm is currently
        /// considering the full parser context; otherwise,
        /// <see langword="false"/>
        /// if the
        /// algorithm is currently performing a local context prediction.
        /// </param>
        /// <returns>
        /// 
        /// <see langword="true"/>
        /// if the specified
        /// <paramref name="state"/>
        /// is an accept state;
        /// otherwise,
        /// <see langword="false"/>
        /// .
        /// </returns>
        protected internal virtual bool IsAcceptState(DFAState state, bool useContext)
        {
            if (!state.IsAcceptState)
            {
                return false;
            }
            if (state.configs.ConflictingAlts == null)
            {
                // unambiguous
                return true;
            }
            // More picky when we need exact conflicts
            if (useContext && predictionMode == Antlr4.Runtime.Atn.PredictionMode.LlExactAmbigDetection)
            {
                return state.configs.IsExactConflict;
            }
            return true;
        }

        /// <summary>
        /// Performs ATN simulation to compute a predicted alternative based
        /// upon the remaining input, but also updates the DFA cache to avoid
        /// having to traverse the ATN again for the same input sequence.
        /// </summary>
        /// <remarks>
        /// Performs ATN simulation to compute a predicted alternative based
        /// upon the remaining input, but also updates the DFA cache to avoid
        /// having to traverse the ATN again for the same input sequence.
        /// There are some key conditions we're looking for after computing a new
        /// set of ATN configs (proposed DFA state):
        /// if the set is empty, there is no viable alternative for current symbol
        /// does the state uniquely predict an alternative?
        /// does the state have a conflict that would prevent us from
        /// putting it on the work list?
        /// if in non-greedy decision is there a config at a rule stop state?
        /// We also have some key operations to do:
        /// add an edge from previous DFA state to potentially new DFA state, D,
        /// upon current symbol but only if adding to work list, which means in all
        /// cases except no viable alternative (and possibly non-greedy decisions?)
        /// collecting predicates and adding semantic context to DFA accept states
        /// adding rule context to context-sensitive DFA accept states
        /// consuming an input symbol
        /// reporting a conflict
        /// reporting an ambiguity
        /// reporting a context sensitivity
        /// reporting insufficient predicates
        /// We should isolate those operations, which are side-effecting, to the
        /// main work loop. We can isolate lots of code into other functions, but
        /// they should be side effect free. They can return package that
        /// indicates whether we should report something, whether we need to add a
        /// DFA edge, whether we need to augment accept state with semantic
        /// context or rule invocation context. Actually, it seems like we always
        /// add predicates if they exist, so that can simply be done in the main
        /// loop for any accept state creation or modification request.
        /// cover these cases:
        /// dead end
        /// single alt
        /// single alt + preds
        /// conflict
        /// conflict + preds
        /// TODO: greedy + those
        /// </remarks>
        protected internal virtual int ExecATN(DFA dfa, ITokenStream input, int startIndex, SimulatorState initialState)
        {
            ParserRuleContext outerContext = initialState.outerContext;
            bool useContext = initialState.useContext;
            int t = input.La(1);
            SimulatorState previous = initialState;
            PredictionContextCache contextCache = new PredictionContextCache();
            while (true)
            {
                // while more work
                SimulatorState nextState = ComputeReachSet(dfa, previous, t, contextCache);
                if (nextState == null)
                {
                    AddDFAEdge(previous.s0, input.La(1), Error);
                    return HandleNoViableAlt(input, startIndex, previous);
                }
                DFAState D = nextState.s0;
                // predicted alt => accept state
                System.Diagnostics.Debug.Assert(D.IsAcceptState || D.Prediction == ATN.InvalidAltNumber);
                // conflicted => accept state
                System.Diagnostics.Debug.Assert(D.IsAcceptState || D.configs.ConflictInformation == null);
                if (IsAcceptState(D, useContext))
                {
                    BitSet conflictingAlts = D.configs.ConflictingAlts;
                    int predictedAlt = conflictingAlts == null ? D.Prediction : ATN.InvalidAltNumber;
                    if (predictedAlt != ATN.InvalidAltNumber)
                    {
                        if (optimize_ll1 && input.Index == startIndex && !dfa.IsPrecedenceDfa && nextState.outerContext == nextState.remainingOuterContext && dfa.decision >= 0 && !D.configs.HasSemanticContext)
                        {
                            if (t >= 0 && t <= short.MaxValue)
                            {
                                int key = (dfa.decision << 16) + t;
                                atn.LL1Table[key] = predictedAlt;
                            }
                        }
                        if (useContext && always_try_local_context)
                        {
                            ReportContextSensitivity(dfa, predictedAlt, nextState, startIndex, input.Index);
                        }
                    }
                    predictedAlt = D.Prediction;
                    //				int k = input.index() - startIndex + 1; // how much input we used
                    //				System.out.println("used k="+k);
                    bool attemptFullContext = conflictingAlts != null && userWantsCtxSensitive;
                    if (attemptFullContext)
                    {
                        // Only exact conflicts are known to be ambiguous when local
                        // prediction does not step out of the decision rule.
                        attemptFullContext = !useContext && (D.configs.DipsIntoOuterContext || !D.configs.IsExactConflict) && (!treat_sllk1_conflict_as_ambiguity || input.Index != startIndex);
                    }
                    if (D.configs.HasSemanticContext)
                    {
                        DFAState.PredPrediction[] predPredictions = D.predicates;
                        if (predPredictions != null)
                        {
                            int conflictIndex = input.Index;
                            if (conflictIndex != startIndex)
                            {
                                input.Seek(startIndex);
                            }
                            // use complete evaluation here if we'll want to retry with full context if still ambiguous
                            conflictingAlts = EvalSemanticContext(predPredictions, outerContext, attemptFullContext || reportAmbiguities);
                            switch (conflictingAlts.Cardinality())
                            {
                                case 0:
                                {
                                    throw NoViableAlt(input, outerContext, D.configs, startIndex);
                                }

                                case 1:
                                {
                                    return conflictingAlts.NextSetBit(0);
                                }

                                default:
                                {
                                    break;
                                }
                            }
                            if (conflictIndex != startIndex)
                            {
                                // restore the index so reporting the fallback to full
                                // context occurs with the index at the correct spot
                                input.Seek(conflictIndex);
                            }
                        }
                    }
                    if (!attemptFullContext)
                    {
                        if (conflictingAlts != null)
                        {
                            if (reportAmbiguities && conflictingAlts.Cardinality() > 1)
                            {
                                ReportAmbiguity(dfa, D, startIndex, input.Index, D.configs.IsExactConflict, conflictingAlts, D.configs);
                            }
                            predictedAlt = conflictingAlts.NextSetBit(0);
                        }
                        return predictedAlt;
                    }
                    else
                    {
                        System.Diagnostics.Debug.Assert(!useContext);
                        System.Diagnostics.Debug.Assert(IsAcceptState(D, false));
                        SimulatorState fullContextState = ComputeStartState(dfa, outerContext, true);
                        if (reportAmbiguities)
                        {
                            ReportAttemptingFullContext(dfa, conflictingAlts, nextState, startIndex, input.Index);
                        }
                        input.Seek(startIndex);
                        return ExecATN(dfa, input, startIndex, fullContextState);
                    }
                }
                previous = nextState;
                if (t != IntStreamConstants.Eof)
                {
                    input.Consume();
                    t = input.La(1);
                }
            }
        }

        /// <summary>
        /// This method is used to improve the localization of error messages by
        /// choosing an alternative rather than throwing a
        /// <see cref="Antlr4.Runtime.NoViableAltException"/>
        /// in particular prediction scenarios where the
        /// <see cref="ATNSimulator.Error"/>
        /// state was reached during ATN simulation.
        /// <p>
        /// The default implementation of this method uses the following
        /// algorithm to identify an ATN configuration which successfully parsed the
        /// decision entry rule. Choosing such an alternative ensures that the
        /// <see cref="Antlr4.Runtime.ParserRuleContext"/>
        /// returned by the calling rule will be complete
        /// and valid, and the syntax error will be reported later at a more
        /// localized location.</p>
        /// <ul>
        /// <li>If no configuration in
        /// <c>configs</c>
        /// reached the end of the
        /// decision rule, return
        /// <see cref="ATN.InvalidAltNumber"/>
        /// .</li>
        /// <li>If all configurations in
        /// <c>configs</c>
        /// which reached the end of the
        /// decision rule predict the same alternative, return that alternative.</li>
        /// <li>If the configurations in
        /// <c>configs</c>
        /// which reached the end of the
        /// decision rule predict multiple alternatives (call this <em>S</em>),
        /// choose an alternative in the following order.
        /// <ol>
        /// <li>Filter the configurations in
        /// <c>configs</c>
        /// to only those
        /// configurations which remain viable after evaluating semantic predicates.
        /// If the set of these filtered configurations which also reached the end of
        /// the decision rule is not empty, return the minimum alternative
        /// represented in this set.</li>
        /// <li>Otherwise, choose the minimum alternative in <em>S</em>.</li>
        /// </ol>
        /// </li>
        /// </ul>
        /// <p>
        /// In some scenarios, the algorithm described above could predict an
        /// alternative which will result in a
        /// <see cref="Antlr4.Runtime.FailedPredicateException"/>
        /// in
        /// parser. Specifically, this could occur if the <em>only</em> configuration
        /// capable of successfully parsing to the end of the decision rule is
        /// blocked by a semantic predicate. By choosing this alternative within
        /// <see cref="AdaptivePredict(Antlr4.Runtime.ITokenStream, int, Antlr4.Runtime.ParserRuleContext)"/>
        /// instead of throwing a
        /// <see cref="Antlr4.Runtime.NoViableAltException"/>
        /// , the resulting
        /// <see cref="Antlr4.Runtime.FailedPredicateException"/>
        /// in the parser will identify the specific
        /// predicate which is preventing the parser from successfully parsing the
        /// decision rule, which helps developers identify and correct logic errors
        /// in semantic predicates.
        /// </p>
        /// </summary>
        /// <param name="input">
        /// The input
        /// <see cref="Antlr4.Runtime.ITokenStream"/>
        /// </param>
        /// <param name="startIndex">
        /// The start index for the current prediction, which is
        /// the input index where any semantic context in
        /// <c>configs</c>
        /// should be
        /// evaluated
        /// </param>
        /// <param name="previous">
        /// The ATN simulation state immediately before the
        /// <see cref="ATNSimulator.Error"/>
        /// state was reached
        /// </param>
        /// <returns>
        /// The value to return from
        /// <see cref="AdaptivePredict(Antlr4.Runtime.ITokenStream, int, Antlr4.Runtime.ParserRuleContext)"/>
        /// , or
        /// <see cref="ATN.InvalidAltNumber"/>
        /// if a suitable alternative was not
        /// identified and
        /// <see cref="AdaptivePredict(Antlr4.Runtime.ITokenStream, int, Antlr4.Runtime.ParserRuleContext)"/>
        /// should report an error instead.
        /// </returns>
        protected internal virtual int HandleNoViableAlt(ITokenStream input, int startIndex, SimulatorState previous)
        {
            if (previous.s0 != null)
            {
                BitSet alts = new BitSet();
                int maxAlt = 0;
                foreach (ATNConfig config in previous.s0.configs)
                {
                    if (config.ReachesIntoOuterContext || config.State is RuleStopState)
                    {
                        alts.Set(config.Alt);
                        maxAlt = Math.Max(maxAlt, config.Alt);
                    }
                }
                switch (alts.Cardinality())
                {
                    case 0:
                    {
                        break;
                    }

                    case 1:
                    {
                        return alts.NextSetBit(0);
                    }

                    default:
                    {
                        if (!previous.s0.configs.HasSemanticContext)
                        {
                            // configs doesn't contain any predicates, so the predicate
                            // filtering code below would be pointless
                            return alts.NextSetBit(0);
                        }
                        ATNConfigSet filteredConfigs = new ATNConfigSet();
                        foreach (ATNConfig config_1 in previous.s0.configs)
                        {
                            if (config_1.ReachesIntoOuterContext || config_1.State is RuleStopState)
                            {
                                filteredConfigs.Add(config_1);
                            }
                        }
                        SemanticContext[] altToPred = GetPredsForAmbigAlts(alts, filteredConfigs, maxAlt);
                        if (altToPred != null)
                        {
                            DFAState.PredPrediction[] predicates = GetPredicatePredictions(alts, altToPred);
                            if (predicates != null)
                            {
                                int stopIndex = input.Index;
                                try
                                {
                                    input.Seek(startIndex);
                                    BitSet filteredAlts = EvalSemanticContext(predicates, previous.outerContext, false);
                                    if (!filteredAlts.IsEmpty())
                                    {
                                        return filteredAlts.NextSetBit(0);
                                    }
                                }
                                finally
                                {
                                    input.Seek(stopIndex);
                                }
                            }
                        }
                        return alts.NextSetBit(0);
                    }
                }
            }
            throw NoViableAlt(input, previous.outerContext, previous.s0.configs, startIndex);
        }

        protected internal virtual SimulatorState ComputeReachSet(DFA dfa, SimulatorState previous, int t, PredictionContextCache contextCache)
        {
            bool useContext = previous.useContext;
            ParserRuleContext remainingGlobalContext = previous.remainingOuterContext;
            DFAState s = previous.s0;
            if (useContext)
            {
                while (s.IsContextSymbol(t))
                {
                    DFAState next = null;
                    if (remainingGlobalContext != null)
                    {
                        remainingGlobalContext = SkipTailCalls(remainingGlobalContext);
                        next = s.GetContextTarget(GetReturnState(remainingGlobalContext));
                    }
                    if (next == null)
                    {
                        break;
                    }
                    System.Diagnostics.Debug.Assert(remainingGlobalContext != null);
                    remainingGlobalContext = ((ParserRuleContext)remainingGlobalContext.Parent);
                    s = next;
                }
            }
            System.Diagnostics.Debug.Assert(!IsAcceptState(s, useContext));
            if (IsAcceptState(s, useContext))
            {
                return new SimulatorState(previous.outerContext, s, useContext, remainingGlobalContext);
            }
            DFAState s0 = s;
            DFAState target = GetExistingTargetState(s0, t);
            if (target == null)
            {
                Tuple<DFAState, ParserRuleContext> result = ComputeTargetState(dfa, s0, remainingGlobalContext, t, useContext, contextCache);
                target = result.Item1;
                remainingGlobalContext = result.Item2;
            }
            if (target == Error)
            {
                return null;
            }
            System.Diagnostics.Debug.Assert(!useContext || !target.configs.DipsIntoOuterContext);
            return new SimulatorState(previous.outerContext, target, useContext, remainingGlobalContext);
        }

        /// <summary>Get an existing target state for an edge in the DFA.</summary>
        /// <remarks>
        /// Get an existing target state for an edge in the DFA. If the target state
        /// for the edge has not yet been computed or is otherwise not available,
        /// this method returns
        /// <see langword="null"/>
        /// .
        /// </remarks>
        /// <param name="s">The current DFA state</param>
        /// <param name="t">The next input symbol</param>
        /// <returns>
        /// The existing target DFA state for the given input symbol
        /// <paramref name="t"/>
        /// , or
        /// <see langword="null"/>
        /// if the target state for this edge is not
        /// already cached
        /// </returns>
        [return: Nullable]
        protected internal virtual DFAState GetExistingTargetState(DFAState s, int t)
        {
            return s.GetTarget(t);
        }

        /// <summary>
        /// Compute a target state for an edge in the DFA, and attempt to add the
        /// computed state and corresponding edge to the DFA.
        /// </summary>
        /// <remarks>
        /// Compute a target state for an edge in the DFA, and attempt to add the
        /// computed state and corresponding edge to the DFA.
        /// </remarks>
        /// <param name="dfa"/>
        /// <param name="s">The current DFA state</param>
        /// <param name="remainingGlobalContext"/>
        /// <param name="t">The next input symbol</param>
        /// <param name="useContext"/>
        /// <param name="contextCache"/>
        /// <returns>
        /// The computed target DFA state for the given input symbol
        /// <paramref name="t"/>
        /// . If
        /// <paramref name="t"/>
        /// does not lead to a valid DFA state, this method
        /// returns
        /// <see cref="ATNSimulator.Error"/>
        /// .
        /// </returns>
        [return: NotNull]
        protected internal virtual Tuple<DFAState, ParserRuleContext> ComputeTargetState(DFA dfa, DFAState s, ParserRuleContext remainingGlobalContext, int t, bool useContext, PredictionContextCache contextCache)
        {
            IList<ATNConfig> closureConfigs = new List<ATNConfig>(s.configs);
            List<int> contextElements = null;
            ATNConfigSet reach = new ATNConfigSet();
            bool stepIntoGlobal;
            do
            {
                bool hasMoreContext = !useContext || remainingGlobalContext != null;
                if (!hasMoreContext)
                {
                    reach.IsOutermostConfigSet = true;
                }
                ATNConfigSet reachIntermediate = new ATNConfigSet();
                IList<ATNConfig> skippedStopStates = null;
                foreach (ATNConfig c in closureConfigs)
                {
                    if (c.State is RuleStopState)
                    {
                        System.Diagnostics.Debug.Assert(c.Context.IsEmpty);
                        if (useContext && !c.ReachesIntoOuterContext || t == IntStreamConstants.Eof)
                        {
                            if (skippedStopStates == null)
                            {
                                skippedStopStates = new List<ATNConfig>();
                            }
                            skippedStopStates.Add(c);
                        }
                        continue;
                    }
                    int n = c.State.NumberOfOptimizedTransitions;
                    for (int ti = 0; ti < n; ti++)
                    {
                        // for each optimized transition
                        Transition trans = c.State.GetOptimizedTransition(ti);
                        ATNState target = GetReachableTarget(c, trans, t);
                        if (target != null)
                        {
                            reachIntermediate.Add(c.Transform(target, false), contextCache);
                        }
                    }
                }
                if (optimize_unique_closure && skippedStopStates == null && t != TokenConstants.Eof && reachIntermediate.UniqueAlt != ATN.InvalidAltNumber)
                {
                    reachIntermediate.IsOutermostConfigSet = reach.IsOutermostConfigSet;
                    reach = reachIntermediate;
                    break;
                }
                bool collectPredicates = false;
                bool treatEofAsEpsilon = t == TokenConstants.Eof;
                Closure(reachIntermediate, reach, collectPredicates, hasMoreContext, contextCache, treatEofAsEpsilon);
                stepIntoGlobal = reach.DipsIntoOuterContext;
                if (t == IntStreamConstants.Eof)
                {
                    reach = RemoveAllConfigsNotInRuleStopState(reach, contextCache);
                }
                if (skippedStopStates != null && (!useContext || !Antlr4.Runtime.Atn.PredictionMode.HasConfigInRuleStopState(reach)))
                {
                    System.Diagnostics.Debug.Assert(skippedStopStates.Count > 0);
                    foreach (ATNConfig c_1 in skippedStopStates)
                    {
                        reach.Add(c_1, contextCache);
                    }
                }
                if (useContext && stepIntoGlobal)
                {
                    reach.Clear();
                    remainingGlobalContext = SkipTailCalls(remainingGlobalContext);
                    int nextContextElement = GetReturnState(remainingGlobalContext);
                    if (contextElements == null)
                    {
                        contextElements = new List<int>();
                    }
                    if (remainingGlobalContext.IsEmpty)
                    {
                        remainingGlobalContext = null;
                    }
                    else
                    {
                        remainingGlobalContext = ((ParserRuleContext)remainingGlobalContext.Parent);
                    }
                    contextElements.Add(nextContextElement);
                    if (nextContextElement != PredictionContext.EmptyFullStateKey)
                    {
                        for (int i = 0; i < closureConfigs.Count; i++)
                        {
                            closureConfigs[i] = closureConfigs[i].AppendContext(nextContextElement, contextCache);
                        }
                    }
                }
            }
            while (useContext && stepIntoGlobal);
            if (reach.IsEmpty())
            {
                AddDFAEdge(s, t, Error);
                return Tuple.Create(Error, remainingGlobalContext);
            }
            DFAState result = AddDFAEdge(dfa, s, t, contextElements, reach, contextCache);
            return Tuple.Create(result, remainingGlobalContext);
        }

        /// <summary>
        /// Return a configuration set containing only the configurations from
        /// <paramref name="configs"/>
        /// which are in a
        /// <see cref="RuleStopState"/>
        /// . If all
        /// configurations in
        /// <paramref name="configs"/>
        /// are already in a rule stop state, this
        /// method simply returns
        /// <paramref name="configs"/>
        /// .
        /// </summary>
        /// <param name="configs">the configuration set to update</param>
        /// <param name="contextCache">
        /// the
        /// <see cref="PredictionContext"/>
        /// cache
        /// </param>
        /// <returns>
        /// 
        /// <paramref name="configs"/>
        /// if all configurations in
        /// <paramref name="configs"/>
        /// are in a
        /// rule stop state, otherwise return a new configuration set containing only
        /// the configurations from
        /// <paramref name="configs"/>
        /// which are in a rule stop state
        /// </returns>
        [return: NotNull]
        protected internal virtual ATNConfigSet RemoveAllConfigsNotInRuleStopState(ATNConfigSet configs, PredictionContextCache contextCache)
        {
            if (Antlr4.Runtime.Atn.PredictionMode.AllConfigsInRuleStopStates(configs))
            {
                return configs;
            }
            ATNConfigSet result = new ATNConfigSet();
            foreach (ATNConfig config in configs)
            {
                if (!(config.State is RuleStopState))
                {
                    continue;
                }
                result.Add(config, contextCache);
            }
            return result;
        }

        [return: NotNull]
        protected internal virtual SimulatorState ComputeStartState(DFA dfa, ParserRuleContext globalContext, bool useContext)
        {
            DFAState s0 = dfa.IsPrecedenceDfa ? dfa.GetPrecedenceStartState(parser.Precedence, useContext) : useContext ? dfa.s0full.Get() : dfa.s0.Get();
            if (s0 != null)
            {
                if (!useContext)
                {
                    return new SimulatorState(globalContext, s0, useContext, globalContext);
                }
                s0.SetContextSensitive(atn);
            }
            int decision = dfa.decision;
            ATNState p = dfa.atnStartState;
            int previousContext = 0;
            ParserRuleContext remainingGlobalContext = globalContext;
            PredictionContext initialContext = useContext ? PredictionContext.EmptyFull : PredictionContext.EmptyLocal;
            // always at least the implicit call to start rule
            PredictionContextCache contextCache = new PredictionContextCache();
            if (useContext)
            {
                if (!enable_global_context_dfa)
                {
                    while (remainingGlobalContext != null)
                    {
                        if (remainingGlobalContext.IsEmpty)
                        {
                            previousContext = PredictionContext.EmptyFullStateKey;
                            remainingGlobalContext = null;
                        }
                        else
                        {
                            previousContext = GetReturnState(remainingGlobalContext);
                            initialContext = initialContext.AppendContext(previousContext, contextCache);
                            remainingGlobalContext = ((ParserRuleContext)remainingGlobalContext.Parent);
                        }
                    }
                }
                while (s0 != null && s0.IsContextSensitive && remainingGlobalContext != null)
                {
                    DFAState next;
                    remainingGlobalContext = SkipTailCalls(remainingGlobalContext);
                    if (remainingGlobalContext.IsEmpty)
                    {
                        next = s0.GetContextTarget(PredictionContext.EmptyFullStateKey);
                        previousContext = PredictionContext.EmptyFullStateKey;
                        remainingGlobalContext = null;
                    }
                    else
                    {
                        previousContext = GetReturnState(remainingGlobalContext);
                        next = s0.GetContextTarget(previousContext);
                        initialContext = initialContext.AppendContext(previousContext, contextCache);
                        remainingGlobalContext = ((ParserRuleContext)remainingGlobalContext.Parent);
                    }
                    if (next == null)
                    {
                        break;
                    }
                    s0 = next;
                }
            }
            if (s0 != null && !s0.IsContextSensitive)
            {
                return new SimulatorState(globalContext, s0, useContext, remainingGlobalContext);
            }
            ATNConfigSet configs = new ATNConfigSet();
            while (true)
            {
                ATNConfigSet reachIntermediate = new ATNConfigSet();
                int n = p.NumberOfTransitions;
                for (int ti = 0; ti < n; ti++)
                {
                    // for each transition
                    ATNState target = p.Transition(ti).target;
                    reachIntermediate.Add(ATNConfig.Create(target, ti + 1, initialContext));
                }
                bool hasMoreContext = remainingGlobalContext != null;
                if (!hasMoreContext)
                {
                    configs.IsOutermostConfigSet = true;
                }
                if (!useContext || enable_global_context_dfa)
                {
                    if (!dfa.IsPrecedenceDfa && dfa.atnStartState is StarLoopEntryState)
                    {
                        if (((StarLoopEntryState)dfa.atnStartState).precedenceRuleDecision)
                        {
                            dfa.IsPrecedenceDfa = true;
                        }
                    }
                }
                bool collectPredicates = true;
                Closure(reachIntermediate, configs, collectPredicates, hasMoreContext, contextCache, false);
                bool stepIntoGlobal = configs.DipsIntoOuterContext;
                DFAState next;
                if (useContext && !enable_global_context_dfa)
                {
                    s0 = AddDFAState(dfa, configs, contextCache);
                    break;
                }
                else
                {
                    if (s0 == null)
                    {
                        if (!dfa.IsPrecedenceDfa)
                        {
                            AtomicReference<DFAState> reference = useContext ? dfa.s0full : dfa.s0;
                            next = AddDFAState(dfa, configs, contextCache);
                            if (!reference.CompareAndSet(null, next))
                            {
                                next = reference.Get();
                            }
                        }
                        else
                        {
                            configs = ApplyPrecedenceFilter(configs, globalContext, contextCache);
                            next = AddDFAState(dfa, configs, contextCache);
                            dfa.SetPrecedenceStartState(parser.Precedence, useContext, next);
                        }
                    }
                    else
                    {
                        if (dfa.IsPrecedenceDfa)
                        {
                            configs = ApplyPrecedenceFilter(configs, globalContext, contextCache);
                        }
                        next = AddDFAState(dfa, configs, contextCache);
                        s0.SetContextTarget(previousContext, next);
                    }
                }
                s0 = next;
                if (!useContext || !stepIntoGlobal)
                {
                    break;
                }
                // TODO: make sure it distinguishes empty stack states
                next.SetContextSensitive(atn);
                configs.Clear();
                remainingGlobalContext = SkipTailCalls(remainingGlobalContext);
                int nextContextElement = GetReturnState(remainingGlobalContext);
                if (remainingGlobalContext.IsEmpty)
                {
                    remainingGlobalContext = null;
                }
                else
                {
                    remainingGlobalContext = ((ParserRuleContext)remainingGlobalContext.Parent);
                }
                if (nextContextElement != PredictionContext.EmptyFullStateKey)
                {
                    initialContext = initialContext.AppendContext(nextContextElement, contextCache);
                }
                previousContext = nextContextElement;
            }
            return new SimulatorState(globalContext, s0, useContext, remainingGlobalContext);
        }

        /// <summary>
        /// This method transforms the start state computed by
        /// <see cref="ComputeStartState(Antlr4.Runtime.Dfa.DFA, Antlr4.Runtime.ParserRuleContext, bool)"/>
        /// to the special start state used by a
        /// precedence DFA for a particular precedence value. The transformation
        /// process applies the following changes to the start state's configuration
        /// set.
        /// <ol>
        /// <li>Evaluate the precedence predicates for each configuration using
        /// <see cref="SemanticContext.EvalPrecedence{Symbol, ATNInterpreter}(Antlr4.Runtime.Recognizer{Symbol, ATNInterpreter}, Antlr4.Runtime.RuleContext)"/>
        /// .</li>
        /// <li>When
        /// <see cref="ATNConfig.PrecedenceFilterSuppressed()"/>
        /// is
        /// <see langword="false"/>
        /// ,
        /// remove all configurations which predict an alternative greater than 1,
        /// for which another configuration that predicts alternative 1 is in the
        /// same ATN state with the same prediction context. This transformation is
        /// valid for the following reasons:
        /// <ul>
        /// <li>The closure block cannot contain any epsilon transitions which bypass
        /// the body of the closure, so all states reachable via alternative 1 are
        /// part of the precedence alternatives of the transformed left-recursive
        /// rule.</li>
        /// <li>The "primary" portion of a left recursive rule cannot contain an
        /// epsilon transition, so the only way an alternative other than 1 can exist
        /// in a state that is also reachable via alternative 1 is by nesting calls
        /// to the left-recursive rule, with the outer calls not being at the
        /// preferred precedence level. The
        /// <see cref="ATNConfig.PrecedenceFilterSuppressed()"/>
        /// property marks ATN
        /// configurations which do not meet this condition, and therefore are not
        /// eligible for elimination during the filtering process.</li>
        /// </ul>
        /// </li>
        /// </ol>
        /// <p>
        /// The prediction context must be considered by this filter to address
        /// situations like the following.
        /// </p>
        /// <code>
        /// <pre>
        /// grammar TA;
        /// prog: statement* EOF;
        /// statement: letterA | statement letterA 'b' ;
        /// letterA: 'a';
        /// </pre>
        /// </code>
        /// <p>
        /// If the above grammar, the ATN state immediately before the token
        /// reference
        /// <c>'a'</c>
        /// in
        /// <c>letterA</c>
        /// is reachable from the left edge
        /// of both the primary and closure blocks of the left-recursive rule
        /// <c>statement</c>
        /// . The prediction context associated with each of these
        /// configurations distinguishes between them, and prevents the alternative
        /// which stepped out to
        /// <c>prog</c>
        /// (and then back in to
        /// <c>statement</c>
        /// from being eliminated by the filter.
        /// </p>
        /// </summary>
        /// <param name="configs">
        /// The configuration set computed by
        /// <see cref="ComputeStartState(Antlr4.Runtime.Dfa.DFA, Antlr4.Runtime.ParserRuleContext, bool)"/>
        /// as the start state for the DFA.
        /// </param>
        /// <returns>
        /// The transformed configuration set representing the start state
        /// for a precedence DFA at a particular precedence level (determined by
        /// calling
        /// <see cref="Antlr4.Runtime.Parser.Precedence()"/>
        /// ).
        /// </returns>
        [return: NotNull]
        protected internal virtual ATNConfigSet ApplyPrecedenceFilter(ATNConfigSet configs, ParserRuleContext globalContext, PredictionContextCache contextCache)
        {
            Dictionary<int, PredictionContext> statesFromAlt1 = new Dictionary<int, PredictionContext>();
            ATNConfigSet configSet = new ATNConfigSet();
            foreach (ATNConfig config in configs)
            {
                // handle alt 1 first
                if (config.Alt != 1)
                {
                    continue;
                }
                SemanticContext updatedContext = config.SemanticContext.EvalPrecedence(parser, globalContext);
                if (updatedContext == null)
                {
                    // the configuration was eliminated
                    continue;
                }
                statesFromAlt1[config.State.stateNumber] = config.Context;
                if (updatedContext != config.SemanticContext)
                {
                    configSet.Add(config.Transform(config.State, updatedContext, false), contextCache);
                }
                else
                {
                    configSet.Add(config, contextCache);
                }
            }
            foreach (ATNConfig config_1 in configs)
            {
                if (config_1.Alt == 1)
                {
                    // already handled
                    continue;
                }
<<<<<<< HEAD
                PredictionContext context;
                if (statesFromAlt1.TryGetValue(config_1.State.stateNumber, out context) && context.Equals(config_1.Context))
=======
                if (!config_1.PrecedenceFilterSuppressed)
>>>>>>> 53a6ff65
                {
                    PredictionContext context = statesFromAlt1.Get(config_1.State.stateNumber);
                    if (context != null && context.Equals(config_1.Context))
                    {
                        // eliminated
                        continue;
                    }
                }
                configSet.Add(config_1, contextCache);
            }
            return configSet;
        }

        [return: Nullable]
        protected internal virtual ATNState GetReachableTarget(ATNConfig source, Transition trans, int ttype)
        {
            if (trans.Matches(ttype, 0, atn.maxTokenType))
            {
                return trans.target;
            }
            return null;
        }

        /// <summary>collect and set D's semantic context</summary>
        protected internal virtual DFAState.PredPrediction[] PredicateDFAState(DFAState D, ATNConfigSet configs, int nalts)
        {
            BitSet conflictingAlts = GetConflictingAltsFromConfigSet(configs);
            SemanticContext[] altToPred = GetPredsForAmbigAlts(conflictingAlts, configs, nalts);
            // altToPred[uniqueAlt] is now our validating predicate (if any)
            DFAState.PredPrediction[] predPredictions = null;
            if (altToPred != null)
            {
                // we have a validating predicate; test it
                // Update DFA so reach becomes accept state with predicate
                predPredictions = GetPredicatePredictions(conflictingAlts, altToPred);
                D.predicates = predPredictions;
            }
            return predPredictions;
        }

        protected internal virtual SemanticContext[] GetPredsForAmbigAlts(BitSet ambigAlts, ATNConfigSet configs, int nalts)
        {
            // REACH=[1|1|[]|0:0, 1|2|[]|0:1]
            SemanticContext[] altToPred = new SemanticContext[nalts + 1];
            int n = altToPred.Length;
            foreach (ATNConfig c in configs)
            {
                if (ambigAlts.Get(c.Alt))
                {
                    altToPred[c.Alt] = SemanticContext.Or(altToPred[c.Alt], c.SemanticContext);
                }
            }
            int nPredAlts = 0;
            for (int i = 0; i < n; i++)
            {
                if (altToPred[i] == null)
                {
                    altToPred[i] = SemanticContext.None;
                }
                else
                {
                    if (altToPred[i] != SemanticContext.None)
                    {
                        nPredAlts++;
                    }
                }
            }
            // nonambig alts are null in altToPred
            if (nPredAlts == 0)
            {
                altToPred = null;
            }
            return altToPred;
        }

        protected internal virtual DFAState.PredPrediction[] GetPredicatePredictions(BitSet ambigAlts, SemanticContext[] altToPred)
        {
            List<DFAState.PredPrediction> pairs = new List<DFAState.PredPrediction>();
            bool containsPredicate = false;
            for (int i = 1; i < altToPred.Length; i++)
            {
                SemanticContext pred = altToPred[i];
                // unpredicated is indicated by SemanticContext.NONE
                System.Diagnostics.Debug.Assert(pred != null);
                // find first unpredicated but ambig alternative, if any.
                // Only ambiguous alternatives will have SemanticContext.NONE.
                // Any unambig alts or ambig naked alts after first ambig naked are ignored
                // (null, i) means alt i is the default prediction
                // if no (null, i), then no default prediction.
                if (ambigAlts != null && ambigAlts.Get(i) && pred == SemanticContext.None)
                {
                    pairs.Add(new DFAState.PredPrediction(pred, i));
                }
                else
                {
                    if (pred != SemanticContext.None)
                    {
                        containsPredicate = true;
                        pairs.Add(new DFAState.PredPrediction(pred, i));
                    }
                }
            }
            if (!containsPredicate)
            {
                return null;
            }
            //		System.out.println(Arrays.toString(altToPred)+"->"+pairs);
            return pairs.ToArray();
        }

        /// <summary>
        /// Look through a list of predicate/alt pairs, returning alts for the
        /// pairs that win.
        /// </summary>
        /// <remarks>
        /// Look through a list of predicate/alt pairs, returning alts for the
        /// pairs that win. A
        /// <see langword="null"/>
        /// predicate indicates an alt containing an
        /// unpredicated config which behaves as "always true."
        /// </remarks>
        protected internal virtual BitSet EvalSemanticContext(DFAState.PredPrediction[] predPredictions, ParserRuleContext outerContext, bool complete)
        {
            BitSet predictions = new BitSet();
            foreach (DFAState.PredPrediction pair in predPredictions)
            {
                if (pair.pred == SemanticContext.None)
                {
                    predictions.Set(pair.alt);
                    if (!complete)
                    {
                        break;
                    }
                    continue;
                }
                bool evaluatedResult = EvalSemanticContext(pair.pred, outerContext, pair.alt);
#if !PORTABLE
                if (debug || dfa_debug)
                {
                    System.Console.Out.WriteLine("eval pred " + pair + "=" + evaluatedResult);
                }
#endif
                if (evaluatedResult)
                {
#if !PORTABLE
                    if (debug || dfa_debug)
                    {
                        System.Console.Out.WriteLine("PREDICT " + pair.alt);
                    }
#endif
                    predictions.Set(pair.alt);
                    if (!complete)
                    {
                        break;
                    }
                }
            }
            return predictions;
        }

        /// <summary>Evaluate a semantic context within a specific parser context.</summary>
        /// <remarks>
        /// Evaluate a semantic context within a specific parser context.
        /// <p>
        /// This method might not be called for every semantic context evaluated
        /// during the prediction process. In particular, we currently do not
        /// evaluate the following but it may change in the future:</p>
        /// <ul>
        /// <li>Precedence predicates (represented by
        /// <see cref="SemanticContext.PrecedencePredicate"/>
        /// ) are not currently evaluated
        /// through this method.</li>
        /// <li>Operator predicates (represented by
        /// <see cref="SemanticContext.AND"/>
        /// and
        /// <see cref="SemanticContext.OR"/>
        /// ) are evaluated as a single semantic
        /// context, rather than evaluating the operands individually.
        /// Implementations which require evaluation results from individual
        /// predicates should override this method to explicitly handle evaluation of
        /// the operands within operator predicates.</li>
        /// </ul>
        /// </remarks>
        /// <param name="pred">The semantic context to evaluate</param>
        /// <param name="parserCallStack">
        /// The parser context in which to evaluate the
        /// semantic context
        /// </param>
        /// <param name="alt">
        /// The alternative which is guarded by
        /// <paramref name="pred"/>
        /// </param>
        /// <since>4.3</since>
        protected internal virtual bool EvalSemanticContext(SemanticContext pred, ParserRuleContext parserCallStack, int alt)
        {
            return pred.Eval(parser, parserCallStack);
        }

        protected internal virtual void Closure(ATNConfigSet sourceConfigs, ATNConfigSet configs, bool collectPredicates, bool hasMoreContext, PredictionContextCache contextCache, bool treatEofAsEpsilon)
        {
            if (contextCache == null)
            {
                contextCache = PredictionContextCache.Uncached;
            }
            ATNConfigSet currentConfigs = sourceConfigs;
            HashSet<ATNConfig> closureBusy = new HashSet<ATNConfig>();
            while (currentConfigs.Count > 0)
            {
                ATNConfigSet intermediate = new ATNConfigSet();
                foreach (ATNConfig config in currentConfigs)
                {
                    Closure(config, configs, intermediate, closureBusy, collectPredicates, hasMoreContext, contextCache, 0, treatEofAsEpsilon);
                }
                currentConfigs = intermediate;
            }
        }

        protected internal virtual void Closure(ATNConfig config, ATNConfigSet configs, ATNConfigSet intermediate, HashSet<ATNConfig> closureBusy, bool collectPredicates, bool hasMoreContexts, PredictionContextCache contextCache, int depth, bool treatEofAsEpsilon)
        {
            if (config.State is RuleStopState)
            {
                // We hit rule end. If we have context info, use it
                if (!config.Context.IsEmpty)
                {
                    bool hasEmpty = config.Context.HasEmpty;
                    int nonEmptySize = config.Context.Size - (hasEmpty ? 1 : 0);
                    for (int i = 0; i < nonEmptySize; i++)
                    {
                        PredictionContext newContext = config.Context.GetParent(i);
                        // "pop" return state
                        ATNState returnState = atn.states[config.Context.GetReturnState(i)];
                        ATNConfig c = ATNConfig.Create(returnState, config.Alt, newContext, config.SemanticContext);
                        // While we have context to pop back from, we may have
                        // gotten that context AFTER having fallen off a rule.
                        // Make sure we track that we are now out of context.
                        c.OuterContextDepth = config.OuterContextDepth;
                        c.PrecedenceFilterSuppressed = config.PrecedenceFilterSuppressed;
                        System.Diagnostics.Debug.Assert(depth > int.MinValue);
                        Closure(c, configs, intermediate, closureBusy, collectPredicates, hasMoreContexts, contextCache, depth - 1, treatEofAsEpsilon);
                    }
                    if (!hasEmpty || !hasMoreContexts)
                    {
                        return;
                    }
                    config = config.Transform(config.State, PredictionContext.EmptyLocal, false);
                }
                else
                {
                    if (!hasMoreContexts)
                    {
                        configs.Add(config, contextCache);
                        return;
                    }
                    else
                    {
                        // else if we have no context info, just chase follow links (if greedy)
                        if (config.Context == PredictionContext.EmptyFull)
                        {
                            // no need to keep full context overhead when we step out
                            config = config.Transform(config.State, PredictionContext.EmptyLocal, false);
                        }
                        else
                        {
                            if (!config.ReachesIntoOuterContext && PredictionContext.IsEmptyLocal(config.Context))
                            {
                                // add stop state when leaving decision rule for the first time
                                configs.Add(config, contextCache);
                            }
                        }
                    }
                }
            }
            ATNState p = config.State;
            // optimization
            if (!p.OnlyHasEpsilonTransitions)
            {
                configs.Add(config, contextCache);
            }
            // make sure to not return here, because EOF transitions can act as
            // both epsilon transitions and non-epsilon transitions.
            for (int i_1 = 0; i_1 < p.NumberOfOptimizedTransitions; i_1++)
            {
                Transition t = p.GetOptimizedTransition(i_1);
                bool continueCollecting = !(t is Antlr4.Runtime.Atn.ActionTransition) && collectPredicates;
                ATNConfig c = GetEpsilonTarget(config, t, continueCollecting, depth == 0, contextCache, treatEofAsEpsilon);
                if (c != null)
                {
                    if (t is Antlr4.Runtime.Atn.RuleTransition)
                    {
                        if (intermediate != null && !collectPredicates)
                        {
                            intermediate.Add(c, contextCache);
                            continue;
                        }
                    }
                    if (!t.IsEpsilon && !closureBusy.Add(c))
                    {
                        // avoid infinite recursion for EOF* and EOF+
                        continue;
                    }
                    int newDepth = depth;
                    if (config.State is RuleStopState)
                    {
                        // target fell off end of rule; mark resulting c as having dipped into outer context
                        // We can't get here if incoming config was rule stop and we had context
                        // track how far we dip into outer context.  Might
                        // come in handy and we avoid evaluating context dependent
                        // preds if this is > 0.
                        if (!closureBusy.Add(c))
                        {
                            // avoid infinite recursion for right-recursive rules
                            continue;
                        }
                        if (dfa != null && dfa.IsPrecedenceDfa)
                        {
                            int outermostPrecedenceReturn = ((EpsilonTransition)t).OutermostPrecedenceReturn;
                            if (outermostPrecedenceReturn == dfa.atnStartState.ruleIndex)
                            {
                                c.PrecedenceFilterSuppressed = true;
                            }
                        }
                        c.OuterContextDepth = c.OuterContextDepth + 1;
                        System.Diagnostics.Debug.Assert(newDepth > int.MinValue);
                        newDepth--;
                    }
                    else
                    {
                        if (t is Antlr4.Runtime.Atn.RuleTransition)
                        {
                            if (optimize_tail_calls && ((Antlr4.Runtime.Atn.RuleTransition)t).optimizedTailCall && (!tail_call_preserves_sll || !PredictionContext.IsEmptyLocal(config.Context)))
                            {
                                System.Diagnostics.Debug.Assert(c.Context == config.Context);
                                if (newDepth == 0)
                                {
                                    // the pop/push of a tail call would keep the depth
                                    // constant, except we latch if it goes negative
                                    newDepth--;
                                    if (!tail_call_preserves_sll && PredictionContext.IsEmptyLocal(config.Context))
                                    {
                                        // make sure the SLL config "dips into the outer context" or prediction may not fall back to LL on conflict
                                        c.OuterContextDepth = c.OuterContextDepth + 1;
                                    }
                                }
                            }
                            else
                            {
                                // latch when newDepth goes negative - once we step out of the entry context we can't return
                                if (newDepth >= 0)
                                {
                                    newDepth++;
                                }
                            }
                        }
                    }
                    Closure(c, configs, intermediate, closureBusy, continueCollecting, hasMoreContexts, contextCache, newDepth, treatEofAsEpsilon);
                }
            }
        }

        [return: NotNull]
        public virtual string GetRuleName(int index)
        {
            if (parser != null && index >= 0)
            {
                return parser.RuleNames[index];
            }
            return "<rule " + index + ">";
        }

        [return: Nullable]
        protected internal virtual ATNConfig GetEpsilonTarget(ATNConfig config, Transition t, bool collectPredicates, bool inContext, PredictionContextCache contextCache, bool treatEofAsEpsilon)
        {
            switch (t.TransitionType)
            {
                case TransitionType.Rule:
                {
                    return RuleTransition(config, (Antlr4.Runtime.Atn.RuleTransition)t, contextCache);
                }

                case TransitionType.Precedence:
                {
                    return PrecedenceTransition(config, (PrecedencePredicateTransition)t, collectPredicates, inContext);
                }

                case TransitionType.Predicate:
                {
                    return PredTransition(config, (PredicateTransition)t, collectPredicates, inContext);
                }

                case TransitionType.Action:
                {
                    return ActionTransition(config, (Antlr4.Runtime.Atn.ActionTransition)t);
                }

                case TransitionType.Epsilon:
                {
                    return config.Transform(t.target, false);
                }

                case TransitionType.Atom:
                case TransitionType.Range:
                case TransitionType.Set:
                {
                    // EOF transitions act like epsilon transitions after the first EOF
                    // transition is traversed
                    if (treatEofAsEpsilon)
                    {
                        if (t.Matches(TokenConstants.Eof, 0, 1))
                        {
                            return config.Transform(t.target, false);
                        }
                    }
                    return null;
                }

                default:
                {
                    return null;
                }
            }
        }

        [return: NotNull]
        protected internal virtual ATNConfig ActionTransition(ATNConfig config, Antlr4.Runtime.Atn.ActionTransition t)
        {
            return config.Transform(t.target, false);
        }

        [return: Nullable]
        protected internal virtual ATNConfig PrecedenceTransition(ATNConfig config, PrecedencePredicateTransition pt, bool collectPredicates, bool inContext)
        {
            ATNConfig c;
            if (collectPredicates && inContext)
            {
                SemanticContext newSemCtx = SemanticContext.And(config.SemanticContext, pt.Predicate);
                c = config.Transform(pt.target, newSemCtx, false);
            }
            else
            {
                c = config.Transform(pt.target, false);
            }
            return c;
        }

        [return: Nullable]
        protected internal virtual ATNConfig PredTransition(ATNConfig config, PredicateTransition pt, bool collectPredicates, bool inContext)
        {
            ATNConfig c;
            if (collectPredicates && (!pt.isCtxDependent || (pt.isCtxDependent && inContext)))
            {
                SemanticContext newSemCtx = SemanticContext.And(config.SemanticContext, pt.Predicate);
                c = config.Transform(pt.target, newSemCtx, false);
            }
            else
            {
                c = config.Transform(pt.target, false);
            }
            return c;
        }

        [return: NotNull]
        protected internal virtual ATNConfig RuleTransition(ATNConfig config, Antlr4.Runtime.Atn.RuleTransition t, PredictionContextCache contextCache)
        {
            ATNState returnState = t.followState;
            PredictionContext newContext;
            if (optimize_tail_calls && t.optimizedTailCall && (!tail_call_preserves_sll || !PredictionContext.IsEmptyLocal(config.Context)))
            {
                newContext = config.Context;
            }
            else
            {
                if (contextCache != null)
                {
                    newContext = contextCache.GetChild(config.Context, returnState.stateNumber);
                }
                else
                {
                    newContext = config.Context.GetChild(returnState.stateNumber);
                }
            }
            return config.Transform(t.target, newContext, false);
        }

        private sealed class _IComparer_1996 : IComparer<ATNConfig>
        {
            public _IComparer_1996()
            {
            }

            public int Compare(ATNConfig o1, ATNConfig o2)
            {
                int diff = o1.State.NonStopStateNumber - o2.State.NonStopStateNumber;
                if (diff != 0)
                {
                    return diff;
                }
                diff = o1.Alt - o2.Alt;
                if (diff != 0)
                {
                    return diff;
                }
                return 0;
            }
        }

        private static readonly IComparer<ATNConfig> StateAltSortComparator = new _IComparer_1996();

        private ConflictInfo IsConflicted(ATNConfigSet configset, PredictionContextCache contextCache)
        {
            if (configset.UniqueAlt != ATN.InvalidAltNumber || configset.Count <= 1)
            {
                return null;
            }
            List<ATNConfig> configs = new List<ATNConfig>(configset);
            configs.Sort(StateAltSortComparator);
            bool exact = !configset.DipsIntoOuterContext;
            BitSet alts = new BitSet();
            int minAlt = configs[0].Alt;
            alts.Set(minAlt);
            // quick check 1 & 2 => if we assume #1 holds and check #2 against the
            // minAlt from the first state, #2 will fail if the assumption was
            // incorrect
            int currentState = configs[0].State.NonStopStateNumber;
            foreach (ATNConfig config in configs)
            {
                int stateNumber = config.State.NonStopStateNumber;
                if (stateNumber != currentState)
                {
                    if (config.Alt != minAlt)
                    {
                        return null;
                    }
                    currentState = stateNumber;
                }
            }
            BitSet representedAlts;
            if (exact)
            {
                currentState = configs[0].State.NonStopStateNumber;
                // get the represented alternatives of the first state
                representedAlts = new BitSet();
                int maxAlt = minAlt;
                foreach (ATNConfig config_1 in configs)
                {
                    if (config_1.State.NonStopStateNumber != currentState)
                    {
                        break;
                    }
                    int alt = config_1.Alt;
                    representedAlts.Set(alt);
                    maxAlt = alt;
                }
                // quick check #3:
                currentState = configs[0].State.NonStopStateNumber;
                int currentAlt = minAlt;
                foreach (ATNConfig config_2 in configs)
                {
                    int stateNumber = config_2.State.NonStopStateNumber;
                    int alt = config_2.Alt;
                    if (stateNumber != currentState)
                    {
                        if (currentAlt != maxAlt)
                        {
                            exact = false;
                            break;
                        }
                        currentState = stateNumber;
                        currentAlt = minAlt;
                    }
                    else
                    {
                        if (alt != currentAlt)
                        {
                            if (alt != representedAlts.NextSetBit(currentAlt + 1))
                            {
                                exact = false;
                                break;
                            }
                            currentAlt = alt;
                        }
                    }
                }
            }
            currentState = configs[0].State.NonStopStateNumber;
            int firstIndexCurrentState = 0;
            int lastIndexCurrentStateMinAlt = 0;
            PredictionContext joinedCheckContext = configs[0].Context;
            for (int i = 1; i < configs.Count; i++)
            {
                ATNConfig config_1 = configs[i];
                if (config_1.Alt != minAlt)
                {
                    break;
                }
                if (config_1.State.NonStopStateNumber != currentState)
                {
                    break;
                }
                lastIndexCurrentStateMinAlt = i;
                joinedCheckContext = contextCache.Join(joinedCheckContext, configs[i].Context);
            }
            for (int i_1 = lastIndexCurrentStateMinAlt + 1; i_1 < configs.Count; i_1++)
            {
                ATNConfig config_1 = configs[i_1];
                ATNState state = config_1.State;
                alts.Set(config_1.Alt);
                if (state.NonStopStateNumber != currentState)
                {
                    currentState = state.NonStopStateNumber;
                    firstIndexCurrentState = i_1;
                    lastIndexCurrentStateMinAlt = i_1;
                    joinedCheckContext = config_1.Context;
                    for (int j = firstIndexCurrentState + 1; j < configs.Count; j++)
                    {
                        ATNConfig config2 = configs[j];
                        if (config2.Alt != minAlt)
                        {
                            break;
                        }
                        if (config2.State.NonStopStateNumber != currentState)
                        {
                            break;
                        }
                        lastIndexCurrentStateMinAlt = j;
                        joinedCheckContext = contextCache.Join(joinedCheckContext, config2.Context);
                    }
                    i_1 = lastIndexCurrentStateMinAlt;
                    continue;
                }
                PredictionContext joinedCheckContext2 = config_1.Context;
                int currentAlt = config_1.Alt;
                int lastIndexCurrentStateCurrentAlt = i_1;
                for (int j_1 = lastIndexCurrentStateCurrentAlt + 1; j_1 < configs.Count; j_1++)
                {
                    ATNConfig config2 = configs[j_1];
                    if (config2.Alt != currentAlt)
                    {
                        break;
                    }
                    if (config2.State.NonStopStateNumber != currentState)
                    {
                        break;
                    }
                    lastIndexCurrentStateCurrentAlt = j_1;
                    joinedCheckContext2 = contextCache.Join(joinedCheckContext2, config2.Context);
                }
                i_1 = lastIndexCurrentStateCurrentAlt;
                PredictionContext check = contextCache.Join(joinedCheckContext, joinedCheckContext2);
                if (!joinedCheckContext.Equals(check))
                {
<<<<<<< HEAD
                    if (!joinedCheckContext.Equals(joinedCheckContext2))
                    {
                        return null;
                    }
                }
                else
                {
                    PredictionContext check = contextCache.Join(joinedCheckContext, joinedCheckContext2);
                    if (!joinedCheckContext.Equals(check))
                    {
                        return null;
                    }
                }
                if (!exact && optimize_hidden_conflicted_configs)
                {
                    for (int j = firstIndexCurrentState; j <= lastIndexCurrentStateMinAlt; j++)
                    {
                        ATNConfig checkConfig = configs[j];
                        if (checkConfig.SemanticContext != SemanticContext.None && !checkConfig.SemanticContext.Equals(config_1.SemanticContext))
                        {
                            continue;
                        }
                        if (joinedCheckContext != checkConfig.Context)
                        {
                            PredictionContext check = contextCache.Join(checkConfig.Context, config_1.Context);
                            if (!checkConfig.Context.Equals(check))
                            {
                                continue;
                            }
                        }
                        config_1.IsHidden = true;
                    }
=======
                    return null;
>>>>>>> 53a6ff65
                }
                // update exact if necessary
                exact = exact && joinedCheckContext.Equals(joinedCheckContext2);
            }
            return new ConflictInfo(alts, exact);
        }

        protected internal virtual BitSet GetConflictingAltsFromConfigSet(ATNConfigSet configs)
        {
            BitSet conflictingAlts = configs.ConflictingAlts;
            if (conflictingAlts == null && configs.UniqueAlt != ATN.InvalidAltNumber)
            {
                conflictingAlts = new BitSet();
                conflictingAlts.Set(configs.UniqueAlt);
            }
            return conflictingAlts;
        }

<<<<<<< HEAD
        protected internal virtual int ResolveToMinAlt(DFAState D, BitSet conflictingAlts)
        {
            // kill dead alts so we don't chase them ever
            //		killAlts(conflictingAlts, D.configset);
            D.prediction = conflictingAlts.NextSetBit(0);
            return D.prediction;
        }

        [return: NotNull]
=======
        [NotNull]
>>>>>>> 53a6ff65
        public virtual string GetTokenName(int t)
        {
            if (t == TokenConstants.Eof)
            {
                return "EOF";
            }
            IVocabulary vocabulary = parser != null ? parser.Vocabulary : Vocabulary.EmptyVocabulary;
            string displayName = vocabulary.GetDisplayName(t);
            if (displayName.Equals(Antlr4.Runtime.Sharpen.Extensions.ToString(t)))
            {
<<<<<<< HEAD
                string[] tokensNames = parser.TokenNames;
                if (t >= tokensNames.Length)
                {
#if !PORTABLE
                    System.Console.Error.WriteLine(t + " ttype out of range: " + Arrays.ToString(tokensNames));
                    System.Console.Error.WriteLine(((CommonTokenStream)((ITokenStream)parser.InputStream)).GetTokens());
#endif
                }
                else
                {
                    return tokensNames[t] + "<" + t + ">";
                }
=======
                return displayName;
>>>>>>> 53a6ff65
            }
            return displayName + "<" + t + ">";
        }

        public virtual string GetLookaheadName(ITokenStream input)
        {
            return GetTokenName(input.La(1));
        }

#if !PORTABLE
        public virtual void DumpDeadEndConfigs(NoViableAltException nvae)
        {
            System.Console.Error.WriteLine("dead end configs: ");
            foreach (ATNConfig c in nvae.DeadEndConfigs)
            {
                string trans = "no edges";
                if (c.State.NumberOfOptimizedTransitions > 0)
                {
                    Transition t = c.State.GetOptimizedTransition(0);
                    if (t is AtomTransition)
                    {
                        AtomTransition at = (AtomTransition)t;
                        trans = "Atom " + GetTokenName(at.label);
                    }
                    else
                    {
                        if (t is SetTransition)
                        {
                            SetTransition st = (SetTransition)t;
                            bool not = st is NotSetTransition;
                            trans = (not ? "~" : string.Empty) + "Set " + st.set.ToString();
                        }
                    }
                }
                System.Console.Error.WriteLine(c.ToString(parser, true) + ":" + trans);
            }
        }
#endif

        [return: NotNull]
        protected internal virtual NoViableAltException NoViableAlt(ITokenStream input, ParserRuleContext outerContext, ATNConfigSet configs, int startIndex)
        {
            return new NoViableAltException(parser, input, input.Get(startIndex), input.Lt(1), configs, outerContext);
        }

        protected internal virtual int GetUniqueAlt(IEnumerable<ATNConfig> configs)
        {
            int alt = ATN.InvalidAltNumber;
            foreach (ATNConfig c in configs)
            {
                if (alt == ATN.InvalidAltNumber)
                {
                    alt = c.Alt;
                }
                else
                {
                    // found first alt
                    if (c.Alt != alt)
                    {
                        return ATN.InvalidAltNumber;
                    }
                }
            }
            return alt;
        }

        protected internal virtual bool ConfigWithAltAtStopState(IEnumerable<ATNConfig> configs, int alt)
        {
            foreach (ATNConfig c in configs)
            {
                if (c.Alt == alt)
                {
                    if (c.State is RuleStopState)
                    {
                        return true;
                    }
                }
            }
            return false;
        }

        [return: NotNull]
        protected internal virtual DFAState AddDFAEdge(DFA dfa, DFAState fromState, int t, List<int> contextTransitions, ATNConfigSet toConfigs, PredictionContextCache contextCache)
        {
            System.Diagnostics.Debug.Assert(contextTransitions == null || contextTransitions.Count == 0 || dfa.IsContextSensitive);
            DFAState from = fromState;
            DFAState to = AddDFAState(dfa, toConfigs, contextCache);
            if (contextTransitions != null)
            {
                foreach (int context in contextTransitions.ToArray())
                {
                    if (context == PredictionContext.EmptyFullStateKey)
                    {
                        if (from.configs.IsOutermostConfigSet)
                        {
                            continue;
                        }
                    }
                    from.SetContextSensitive(atn);
                    from.SetContextSymbol(t);
                    DFAState next = from.GetContextTarget(context);
                    if (next != null)
                    {
                        from = next;
                        continue;
                    }
                    next = AddDFAContextState(dfa, from.configs, context, contextCache);
                    System.Diagnostics.Debug.Assert(context != PredictionContext.EmptyFullStateKey || next.configs.IsOutermostConfigSet);
                    from.SetContextTarget(context, next);
                    from = next;
                }
            }
            AddDFAEdge(from, t, to);
            return to;
        }

        protected internal virtual void AddDFAEdge(DFAState p, int t, DFAState q)
        {
            if (p != null)
            {
                p.SetTarget(t, q);
            }
        }

        /// <summary>See comment on LexerInterpreter.addDFAState.</summary>
        /// <remarks>See comment on LexerInterpreter.addDFAState.</remarks>
        [return: NotNull]
        protected internal virtual DFAState AddDFAContextState(DFA dfa, ATNConfigSet configs, int returnContext, PredictionContextCache contextCache)
        {
            if (returnContext != PredictionContext.EmptyFullStateKey)
            {
                ATNConfigSet contextConfigs = new ATNConfigSet();
                foreach (ATNConfig config in configs)
                {
                    contextConfigs.Add(config.AppendContext(returnContext, contextCache));
                }
                return AddDFAState(dfa, contextConfigs, contextCache);
            }
            else
            {
                System.Diagnostics.Debug.Assert(!configs.IsOutermostConfigSet, "Shouldn't be adding a duplicate edge.");
                configs = configs.Clone(true);
                configs.IsOutermostConfigSet = true;
                return AddDFAState(dfa, configs, contextCache);
            }
        }

        /// <summary>See comment on LexerInterpreter.addDFAState.</summary>
        /// <remarks>See comment on LexerInterpreter.addDFAState.</remarks>
        [return: NotNull]
        protected internal virtual DFAState AddDFAState(DFA dfa, ATNConfigSet configs, PredictionContextCache contextCache)
        {
            bool enableDfa = enable_global_context_dfa || !configs.IsOutermostConfigSet;
            if (enableDfa)
            {
                if (!configs.IsReadOnly)
                {
                    configs.OptimizeConfigs(this);
                }
<<<<<<< HEAD
                DFAState proposed = CreateDFAState(configs);
                DFAState existing;
                if (dfa.states.TryGetValue(proposed, out existing))
=======
                DFAState proposed = CreateDFAState(dfa, configs);
                DFAState existing = dfa.states.Get(proposed);
                if (existing != null)
>>>>>>> 53a6ff65
                {
                    return existing;
                }
            }
            if (!configs.IsReadOnly)
            {
                if (configs.ConflictInformation == null)
                {
<<<<<<< HEAD
                    configs.ConflictingAlts = IsConflicted(configs, contextCache);
                    if (optimize_hidden_conflicted_configs && configs.ConflictingAlts != null)
                    {
                        int size = configs.Count;
                        configs.StripHiddenConfigs();
                        if (enableDfa && configs.Count < size)
                        {
                            DFAState proposed = CreateDFAState(configs);
                            DFAState existing;
                            if (dfa.states.TryGetValue(proposed, out existing))
                            {
                                return existing;
                            }
                        }
                    }
=======
                    configs.ConflictInformation = IsConflicted(configs, contextCache);
>>>>>>> 53a6ff65
                }
            }
            DFAState newState = CreateDFAState(dfa, configs.Clone(true));
            DecisionState decisionState = atn.GetDecisionState(dfa.decision);
            int predictedAlt = GetUniqueAlt(configs);
            if (predictedAlt != ATN.InvalidAltNumber)
            {
                newState.AcceptStateInfo = new AcceptStateInfo(predictedAlt);
            }
            else
            {
                if (configs.ConflictingAlts != null)
                {
                    newState.AcceptStateInfo = new AcceptStateInfo(newState.configs.ConflictingAlts.NextSetBit(0));
                }
            }
            if (newState.IsAcceptState && configs.HasSemanticContext)
            {
                PredicateDFAState(newState, configs, decisionState.NumberOfTransitions);
            }
            if (!enableDfa)
            {
                return newState;
            }
            DFAState added = dfa.AddState(newState);
#if !PORTABLE
            if (debug && added == newState)
            {
                System.Console.Out.WriteLine("adding new DFA state: " + newState);
            }
#endif
            return added;
        }

<<<<<<< HEAD
        [return: NotNull]
        protected internal virtual DFAState CreateDFAState(ATNConfigSet configs)
=======
        [NotNull]
        protected internal virtual DFAState CreateDFAState(DFA dfa, ATNConfigSet configs)
>>>>>>> 53a6ff65
        {
            return new DFAState(dfa, configs);
        }

        protected internal virtual void ReportAttemptingFullContext(DFA dfa, BitSet conflictingAlts, SimulatorState conflictState, int startIndex, int stopIndex)
        {
#if !PORTABLE
            if (debug || retry_debug)
            {
                Interval interval = Interval.Of(startIndex, stopIndex);
                System.Console.Out.WriteLine("reportAttemptingFullContext decision=" + dfa.decision + ":" + conflictState.s0.configs + ", input=" + ((ITokenStream)parser.InputStream).GetText(interval));
            }
#endif
            if (parser != null)
            {
                ((IParserErrorListener)parser.ErrorListenerDispatch).ReportAttemptingFullContext(parser, dfa, startIndex, stopIndex, conflictingAlts, conflictState);
            }
        }

        protected internal virtual void ReportContextSensitivity(DFA dfa, int prediction, SimulatorState acceptState, int startIndex, int stopIndex)
        {
#if !PORTABLE
            if (debug || retry_debug)
            {
                Interval interval = Interval.Of(startIndex, stopIndex);
                System.Console.Out.WriteLine("reportContextSensitivity decision=" + dfa.decision + ":" + acceptState.s0.configs + ", input=" + ((ITokenStream)parser.InputStream).GetText(interval));
            }
#endif
            if (parser != null)
            {
                ((IParserErrorListener)parser.ErrorListenerDispatch).ReportContextSensitivity(parser, dfa, startIndex, stopIndex, prediction, acceptState);
            }
        }

        /// <summary>If context sensitive parsing, we know it's ambiguity not conflict</summary>
        protected internal virtual void ReportAmbiguity(DFA dfa, DFAState D, int startIndex, int stopIndex, bool exact, BitSet ambigAlts, ATNConfigSet configs)
        {
#if !PORTABLE
            if (debug || retry_debug)
            {
                Interval interval = Interval.Of(startIndex, stopIndex);
                System.Console.Out.WriteLine("reportAmbiguity " + ambigAlts + ":" + configs + ", input=" + ((ITokenStream)parser.InputStream).GetText(interval));
            }
#endif
            if (parser != null)
            {
                ((IParserErrorListener)parser.ErrorListenerDispatch).ReportAmbiguity(parser, dfa, startIndex, stopIndex, exact, ambigAlts, configs);
            }
        }

        protected internal int GetReturnState(RuleContext context)
        {
            if (context.IsEmpty)
            {
                return PredictionContext.EmptyFullStateKey;
            }
            ATNState state = atn.states[context.invokingState];
            Antlr4.Runtime.Atn.RuleTransition transition = (Antlr4.Runtime.Atn.RuleTransition)state.Transition(0);
            return transition.followState.stateNumber;
        }

        protected internal ParserRuleContext SkipTailCalls(ParserRuleContext context)
        {
            if (!optimize_tail_calls)
            {
                return context;
            }
            while (!context.IsEmpty)
            {
                ATNState state = atn.states[context.invokingState];
                System.Diagnostics.Debug.Assert(state.NumberOfTransitions == 1 && state.Transition(0).TransitionType == TransitionType.Rule);
                Antlr4.Runtime.Atn.RuleTransition transition = (Antlr4.Runtime.Atn.RuleTransition)state.Transition(0);
                if (!transition.tailCall)
                {
                    break;
                }
                context = ((ParserRuleContext)context.Parent);
            }
            return context;
        }

        /// <since>4.3</since>
        public virtual Antlr4.Runtime.Parser Parser
        {
            get
            {
                return parser;
            }
        }
    }
}<|MERGE_RESOLUTION|>--- conflicted
+++ resolved
@@ -1622,20 +1622,15 @@
                     // already handled
                     continue;
                 }
-<<<<<<< HEAD
-                PredictionContext context;
-                if (statesFromAlt1.TryGetValue(config_1.State.stateNumber, out context) && context.Equals(config_1.Context))
-=======
-                if (!config_1.PrecedenceFilterSuppressed)
->>>>>>> 53a6ff65
-                {
-                    PredictionContext context = statesFromAlt1.Get(config_1.State.stateNumber);
-                    if (context != null && context.Equals(config_1.Context))
-                    {
-                        // eliminated
-                        continue;
-                    }
-                }
+				if (!config_1.PrecedenceFilterSuppressed)
+				{
+	                PredictionContext context;
+	                if (statesFromAlt1.TryGetValue(config_1.State.stateNumber, out context) && context.Equals(config_1.Context))
+	                {
+	                    // eliminated
+	                    continue;
+	                }
+				}
                 configSet.Add(config_1, contextCache);
             }
             return configSet;
@@ -2278,42 +2273,7 @@
                 PredictionContext check = contextCache.Join(joinedCheckContext, joinedCheckContext2);
                 if (!joinedCheckContext.Equals(check))
                 {
-<<<<<<< HEAD
-                    if (!joinedCheckContext.Equals(joinedCheckContext2))
-                    {
-                        return null;
-                    }
-                }
-                else
-                {
-                    PredictionContext check = contextCache.Join(joinedCheckContext, joinedCheckContext2);
-                    if (!joinedCheckContext.Equals(check))
-                    {
-                        return null;
-                    }
-                }
-                if (!exact && optimize_hidden_conflicted_configs)
-                {
-                    for (int j = firstIndexCurrentState; j <= lastIndexCurrentStateMinAlt; j++)
-                    {
-                        ATNConfig checkConfig = configs[j];
-                        if (checkConfig.SemanticContext != SemanticContext.None && !checkConfig.SemanticContext.Equals(config_1.SemanticContext))
-                        {
-                            continue;
-                        }
-                        if (joinedCheckContext != checkConfig.Context)
-                        {
-                            PredictionContext check = contextCache.Join(checkConfig.Context, config_1.Context);
-                            if (!checkConfig.Context.Equals(check))
-                            {
-                                continue;
-                            }
-                        }
-                        config_1.IsHidden = true;
-                    }
-=======
                     return null;
->>>>>>> 53a6ff65
                 }
                 // update exact if necessary
                 exact = exact && joinedCheckContext.Equals(joinedCheckContext2);
@@ -2332,19 +2292,7 @@
             return conflictingAlts;
         }
 
-<<<<<<< HEAD
-        protected internal virtual int ResolveToMinAlt(DFAState D, BitSet conflictingAlts)
-        {
-            // kill dead alts so we don't chase them ever
-            //		killAlts(conflictingAlts, D.configset);
-            D.prediction = conflictingAlts.NextSetBit(0);
-            return D.prediction;
-        }
-
         [return: NotNull]
-=======
-        [NotNull]
->>>>>>> 53a6ff65
         public virtual string GetTokenName(int t)
         {
             if (t == TokenConstants.Eof)
@@ -2355,22 +2303,7 @@
             string displayName = vocabulary.GetDisplayName(t);
             if (displayName.Equals(Antlr4.Runtime.Sharpen.Extensions.ToString(t)))
             {
-<<<<<<< HEAD
-                string[] tokensNames = parser.TokenNames;
-                if (t >= tokensNames.Length)
-                {
-#if !PORTABLE
-                    System.Console.Error.WriteLine(t + " ttype out of range: " + Arrays.ToString(tokensNames));
-                    System.Console.Error.WriteLine(((CommonTokenStream)((ITokenStream)parser.InputStream)).GetTokens());
-#endif
-                }
-                else
-                {
-                    return tokensNames[t] + "<" + t + ">";
-                }
-=======
                 return displayName;
->>>>>>> 53a6ff65
             }
             return displayName + "<" + t + ">";
         }
@@ -2530,15 +2463,9 @@
                 {
                     configs.OptimizeConfigs(this);
                 }
-<<<<<<< HEAD
-                DFAState proposed = CreateDFAState(configs);
+                DFAState proposed = CreateDFAState(dfa, configs);
                 DFAState existing;
                 if (dfa.states.TryGetValue(proposed, out existing))
-=======
-                DFAState proposed = CreateDFAState(dfa, configs);
-                DFAState existing = dfa.states.Get(proposed);
-                if (existing != null)
->>>>>>> 53a6ff65
                 {
                     return existing;
                 }
@@ -2547,25 +2474,7 @@
             {
                 if (configs.ConflictInformation == null)
                 {
-<<<<<<< HEAD
-                    configs.ConflictingAlts = IsConflicted(configs, contextCache);
-                    if (optimize_hidden_conflicted_configs && configs.ConflictingAlts != null)
-                    {
-                        int size = configs.Count;
-                        configs.StripHiddenConfigs();
-                        if (enableDfa && configs.Count < size)
-                        {
-                            DFAState proposed = CreateDFAState(configs);
-                            DFAState existing;
-                            if (dfa.states.TryGetValue(proposed, out existing))
-                            {
-                                return existing;
-                            }
-                        }
-                    }
-=======
                     configs.ConflictInformation = IsConflicted(configs, contextCache);
->>>>>>> 53a6ff65
                 }
             }
             DFAState newState = CreateDFAState(dfa, configs.Clone(true));
@@ -2600,13 +2509,8 @@
             return added;
         }
 
-<<<<<<< HEAD
         [return: NotNull]
-        protected internal virtual DFAState CreateDFAState(ATNConfigSet configs)
-=======
-        [NotNull]
         protected internal virtual DFAState CreateDFAState(DFA dfa, ATNConfigSet configs)
->>>>>>> 53a6ff65
         {
             return new DFAState(dfa, configs);
         }
