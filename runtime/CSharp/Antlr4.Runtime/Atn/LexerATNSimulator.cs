/*
 * [The "BSD license"]
 *  Copyright (c) 2013 Terence Parr
 *  Copyright (c) 2013 Sam Harwell
 *  All rights reserved.
 *
 *  Redistribution and use in source and binary forms, with or without
 *  modification, are permitted provided that the following conditions
 *  are met:
 *
 *  1. Redistributions of source code must retain the above copyright
 *     notice, this list of conditions and the following disclaimer.
 *  2. Redistributions in binary form must reproduce the above copyright
 *     notice, this list of conditions and the following disclaimer in the
 *     documentation and/or other materials provided with the distribution.
 *  3. The name of the author may not be used to endorse or promote products
 *     derived from this software without specific prior written permission.
 *
 *  THIS SOFTWARE IS PROVIDED BY THE AUTHOR ``AS IS'' AND ANY EXPRESS OR
 *  IMPLIED WARRANTIES, INCLUDING, BUT NOT LIMITED TO, THE IMPLIED WARRANTIES
 *  OF MERCHANTABILITY AND FITNESS FOR A PARTICULAR PURPOSE ARE DISCLAIMED.
 *  IN NO EVENT SHALL THE AUTHOR BE LIABLE FOR ANY DIRECT, INDIRECT,
 *  INCIDENTAL, SPECIAL, EXEMPLARY, OR CONSEQUENTIAL DAMAGES (INCLUDING, BUT
 *  NOT LIMITED TO, PROCUREMENT OF SUBSTITUTE GOODS OR SERVICES; LOSS OF USE,
 *  DATA, OR PROFITS; OR BUSINESS INTERRUPTION) HOWEVER CAUSED AND ON ANY
 *  THEORY OF LIABILITY, WHETHER IN CONTRACT, STRICT LIABILITY, OR TORT
 *  (INCLUDING NEGLIGENCE OR OTHERWISE) ARISING IN ANY WAY OUT OF THE USE OF
 *  THIS SOFTWARE, EVEN IF ADVISED OF THE POSSIBILITY OF SUCH DAMAGE.
 */
using System;
using Antlr4.Runtime;
using Antlr4.Runtime.Atn;
using Antlr4.Runtime.Dfa;
using Antlr4.Runtime.Misc;
using Sharpen;

namespace Antlr4.Runtime.Atn
{
    /// <summary>"dup" of ParserInterpreter</summary>
    public class LexerATNSimulator : ATNSimulator
    {
#if !PORTABLE
        public const bool debug = false;

        public const bool dfa_debug = false;
#endif

        public const int MinDfaEdge = 0;

        public const int MaxDfaEdge = 127;

        public bool optimize_tail_calls = true;

        /// <summary>
        /// When we hit an accept state in either the DFA or the ATN, we
        /// have to notify the character stream to start buffering characters
        /// via
        /// <see cref="Antlr4.Runtime.IIntStream.Mark()">Antlr4.Runtime.IIntStream.Mark()</see>
        /// and record the current state. The current sim state
        /// includes the current index into the input, the current line,
        /// and current character position in that line. Note that the Lexer is
        /// tracking the starting line and characterization of the token. These
        /// variables track the "state" of the simulator when it hits an accept state.
        /// <p/>
        /// We track these variables separately for the DFA and ATN simulation
        /// because the DFA simulation often has to fail over to the ATN
        /// simulation. If the ATN simulation fails, we need the DFA to fall
        /// back to its previously accepted state, if any. If the ATN succeeds,
        /// then the ATN does the accept and the DFA simulator that invoked it
        /// can simply return the predicted token type.
        /// </summary>
        protected internal class SimState
        {
            protected internal int index = -1;

            protected internal int line = 0;

            protected internal int charPos = -1;

            protected internal DFAState dfaState;

            // forces unicode to stay in ATN
            protected internal virtual void Reset()
            {
                index = -1;
                line = 0;
                charPos = -1;
                dfaState = null;
            }
        }

        [Nullable]
        protected internal readonly Lexer recog;

        /// <summary>The current token's starting index into the character stream.</summary>
        /// <remarks>
        /// The current token's starting index into the character stream.
        /// Shared across DFA to ATN simulation in case the ATN fails and the
        /// DFA did not have a previous accept state. In this case, we use the
        /// ATN-generated exception object.
        /// </remarks>
        protected internal int startIndex = -1;

        /// <summary>line number 1..n within the input</summary>
        protected internal int line = 1;

        /// <summary>The index of the character relative to the beginning of the line 0..n-1</summary>
        protected internal int charPositionInLine = 0;

        protected internal int mode = Lexer.DefaultMode;

        /// <summary>Used during DFA/ATN exec to record the most recent accept configuration info
        ///     </summary>
        [NotNull]
        protected internal readonly LexerATNSimulator.SimState prevAccept = new LexerATNSimulator.SimState
            ();

        public static int match_calls = 0;

        public LexerATNSimulator(ATN atn) : this(null, atn)
        {
        }

        public LexerATNSimulator(Lexer recog, ATN atn) : base(atn)
        {
            this.recog = recog;
        }

        public virtual void CopyState(LexerATNSimulator simulator)
        {
            this.charPositionInLine = simulator.charPositionInLine;
            this.line = simulator.line;
            this.mode = simulator.mode;
            this.startIndex = simulator.startIndex;
        }

        public virtual int Match(ICharStream input, int mode)
        {
            match_calls++;
            this.mode = mode;
            int mark = input.Mark();
            try
            {
                this.startIndex = input.Index;
                this.prevAccept.Reset();
                DFAState s0 = atn.modeToDFA[mode].s0.Get();
                if (s0 == null)
                {
                    return MatchATN(input);
                }
                else
                {
                    return ExecATN(input, s0);
                }
            }
            finally
            {
                input.Release(mark);
            }
        }

        public override void Reset()
        {
            prevAccept.Reset();
            startIndex = -1;
            line = 1;
            charPositionInLine = 0;
            mode = Lexer.DefaultMode;
        }

        protected internal virtual int MatchATN(ICharStream input)
        {
            ATNState startState = atn.modeToStartState[mode];
            int old_mode = mode;
            ATNConfigSet s0_closure = ComputeStartState(input, startState);
            bool suppressEdge = s0_closure.HasSemanticContext;
            if (suppressEdge)
            {
                s0_closure.ClearExplicitSemanticContext();
            }
            DFAState next = AddDFAState(s0_closure);
            if (!suppressEdge)
            {
                if (!atn.modeToDFA[mode].s0.CompareAndSet(null, next))
                {
                    next = atn.modeToDFA[mode].s0.Get();
                }
            }
            int predict = ExecATN(input, next);
            return predict;
        }

        protected internal virtual int ExecATN(ICharStream input, DFAState ds0)
        {
            //System.out.println("enter exec index "+input.index()+" from "+ds0.configs);
            int t = input.La(1);
            DFAState s = ds0;
            // s is current/from DFA state
            while (true)
            {
                // while more work
                // As we move src->trg, src->trg, we keep track of the previous trg to
                // avoid looking up the DFA state again, which is expensive.
                // If the previous target was already part of the DFA, we might
                // be able to avoid doing a reach operation upon t. If s!=null,
                // it means that semantic predicates didn't prevent us from
                // creating a DFA state. Once we know s!=null, we check to see if
                // the DFA state has an edge already for t. If so, we can just reuse
                // it's configuration set; there's no point in re-computing it.
                // This is kind of like doing DFA simulation within the ATN
                // simulation because DFA simulation is really just a way to avoid
                // computing reach/closure sets. Technically, once we know that
                // we have a previously added DFA state, we could jump over to
                // the DFA simulator. But, that would mean popping back and forth
                // a lot and making things more complicated algorithmically.
                // This optimization makes a lot of sense for loops within DFA.
                // A character will take us back to an existing DFA state
                // that already has lots of edges out of it. e.g., .* in comments.
<<<<<<< HEAD
                ATNConfigSet closure = s.configs;
                DFAState target = null;
                target = s.GetTarget(t);
                if (target == Error)
                {
                    break;
                }
#if !PORTABLE
                if (debug && target != null)
=======
                DFAState target = GetExistingTargetState(s, t);
                if (target == null)
>>>>>>> fcf2482a
                {
                    target = ComputeTargetState(input, s, t);
                }
<<<<<<< HEAD
#endif
                if (target == null)
                {
                    ATNConfigSet reach = new OrderedATNConfigSet();
                    // if we don't find an existing DFA state
                    // Fill reach starting from closure, following t transitions
                    GetReachableConfigSet(input, closure, reach, t);
                    if (reach.Count == 0)
                    {
                        // we got nowhere on t from s
                        // we reached state associated with closure for sure, so
                        // make sure it's defined. worst case, we define s0 from
                        // start state configs.
                        DFAState from = s != null ? s : AddDFAState(closure);
                        // we got nowhere on t, don't throw out this knowledge; it'd
                        // cause a failover from DFA later.
                        AddDFAEdge(from, t, Error);
                        break;
                    }
                    // stop when we can't match any more char
                    // Add an edge from s to target DFA found/created for reach
                    target = AddDFAEdge(s, t, reach);
=======
                if (target == Error)
                {
                    break;
>>>>>>> fcf2482a
                }
                if (target.isAcceptState)
                {
                    CaptureSimState(prevAccept, input, target);
                    if (t == IntStreamConstants.Eof)
                    {
                        break;
                    }
                }
                if (t != IntStreamConstants.Eof)
                {
                    Consume(input);
                    t = input.La(1);
                }
                s = target;
            }
            // flip; current DFA target becomes new src/from state
            return FailOrAccept(prevAccept, input, s.configs, t);
        }

        /// <summary>Get an existing target state for an edge in the DFA.</summary>
        /// <remarks>
        /// Get an existing target state for an edge in the DFA. If the target state
        /// for the edge has not yet been computed or is otherwise not available,
        /// this method returns
        /// <code>null</code>
        /// .
        /// </remarks>
        /// <param name="s">The current DFA state</param>
        /// <param name="t">The next input symbol</param>
        /// <returns>
        /// The existing target DFA state for the given input symbol
        /// <code>t</code>
        /// , or
        /// <code>null</code>
        /// if the target state for this edge is not
        /// already cached
        /// </returns>
        [Nullable]
        protected internal virtual DFAState GetExistingTargetState(DFAState s, int t)
        {
            DFAState target = s.GetTarget(t);
            if (debug && target != null)
            {
                System.Console.Out.WriteLine("reuse state " + s.stateNumber + " edge to " + target
                    .stateNumber);
            }
            return target;
        }

        /// <summary>
        /// Compute a target state for an edge in the DFA, and attempt to add the
        /// computed state and corresponding edge to the DFA.
        /// </summary>
        /// <remarks>
        /// Compute a target state for an edge in the DFA, and attempt to add the
        /// computed state and corresponding edge to the DFA.
        /// </remarks>
        /// <param name="input">The input stream</param>
        /// <param name="s">The current DFA state</param>
        /// <param name="t">The next input symbol</param>
        /// <returns>
        /// The computed target DFA state for the given input symbol
        /// <code>t</code>
        /// . If
        /// <code>t</code>
        /// does not lead to a valid DFA state, this method
        /// returns
        /// <see cref="ATNSimulator.Error">ATNSimulator.Error</see>
        /// .
        /// </returns>
        [NotNull]
        protected internal virtual DFAState ComputeTargetState(ICharStream input, DFAState
             s, int t)
        {
            ATNConfigSet reach = new OrderedATNConfigSet();
            // if we don't find an existing DFA state
            // Fill reach starting from closure, following t transitions
            GetReachableConfigSet(input, s.configs, reach, t);
            if (reach.IsEmpty())
            {
                // we got nowhere on t from s
                // we got nowhere on t, don't throw out this knowledge; it'd
                // cause a failover from DFA later.
                AddDFAEdge(s, t, Error);
                // stop when we can't match any more char
                return Error;
            }
            // Add an edge from s to target DFA found/created for reach
            return AddDFAEdge(s, t, reach);
        }

        protected internal virtual int FailOrAccept(LexerATNSimulator.SimState prevAccept
            , ICharStream input, ATNConfigSet reach, int t)
        {
            if (prevAccept.dfaState != null)
            {
                int ruleIndex = prevAccept.dfaState.lexerRuleIndex;
                int actionIndex = prevAccept.dfaState.lexerActionIndex;
                Accept(input, ruleIndex, actionIndex, prevAccept.index, prevAccept.line, prevAccept
                    .charPos);
                return prevAccept.dfaState.prediction;
            }
            else
            {
                // if no accept and EOF is first char, return EOF
                if (t == IntStreamConstants.Eof && input.Index == startIndex)
                {
                    return TokenConstants.Eof;
                }
                throw new LexerNoViableAltException(recog, input, startIndex, reach);
            }
        }

        /// <summary>
        /// Given a starting configuration set, figure out all ATN configurations
        /// we can reach upon input
        /// <code>t</code>
        /// . Parameter
        /// <code>reach</code>
        /// is a return
        /// parameter.
        /// </summary>
        protected internal virtual void GetReachableConfigSet(ICharStream input, ATNConfigSet
             closure, ATNConfigSet reach, int t)
        {
            // this is used to skip processing for configs which have a lower priority
            // than a config that already reached an accept state for the same rule
            int skipAlt = ATN.InvalidAltNumber;
            foreach (ATNConfig c in closure)
            {
                if (c.Alt == skipAlt)
                {
                    continue;
                }
                int n = c.State.NumberOfOptimizedTransitions;
                for (int ti = 0; ti < n; ti++)
                {
                    // for each optimized transition
                    Transition trans = c.State.GetOptimizedTransition(ti);
                    ATNState target = GetReachableTarget(trans, t);
                    if (target != null)
                    {
                        if (Closure(input, c.Transform(target), reach, true))
                        {
                            // any remaining configs for this alt have a lower priority than
                            // the one that just reached an accept state.
                            skipAlt = c.Alt;
                            break;
                        }
                    }
                }
            }
        }

        protected internal virtual void Accept(ICharStream input, int ruleIndex, int actionIndex
            , int index, int line, int charPos)
        {
            if (actionIndex >= 0 && recog != null)
            {
                recog.Action(null, ruleIndex, actionIndex);
            }
            // seek to after last char in token
            input.Seek(index);
            this.line = line;
            this.charPositionInLine = charPos;
            if (input.La(1) != IntStreamConstants.Eof)
            {
                Consume(input);
            }
        }

<<<<<<< HEAD
        [return: Nullable]
        public virtual ATNState GetReachableTarget(Transition trans, int t)
=======
        [Nullable]
        protected internal virtual ATNState GetReachableTarget(Transition trans, int t)
>>>>>>> fcf2482a
        {
            if (trans.Matches(t, char.MinValue, char.MaxValue))
            {
                return trans.target;
            }
            return null;
        }

        [return: NotNull]
        protected internal virtual ATNConfigSet ComputeStartState(ICharStream input, ATNState
             p)
        {
            PredictionContext initialContext = PredictionContext.EmptyFull;
            ATNConfigSet configs = new OrderedATNConfigSet();
            for (int i = 0; i < p.NumberOfTransitions; i++)
            {
                ATNState target = p.Transition(i).target;
                ATNConfig c = ATNConfig.Create(target, i + 1, initialContext);
                Closure(input, c, configs, false);
            }
            return configs;
        }

        /// <summary>
        /// Since the alternatives within any lexer decision are ordered by
        /// preference, this method stops pursuing the closure as soon as an accept
        /// state is reached.
        /// </summary>
        /// <remarks>
        /// Since the alternatives within any lexer decision are ordered by
        /// preference, this method stops pursuing the closure as soon as an accept
        /// state is reached. After the first accept state is reached by depth-first
        /// search from
        /// <code>config</code>
        /// , all other (potentially reachable) states for
        /// this rule would have a lower priority.
        /// </remarks>
        /// <returns>
        /// 
        /// <code>true</code>
        /// if an accept state is reached, otherwise
        /// <code>false</code>
        /// .
        /// </returns>
        protected internal virtual bool Closure(ICharStream input, ATNConfig config, ATNConfigSet
             configs, bool speculative)
        {
            if (config.State is RuleStopState)
            {
                PredictionContext context = config.Context;
                if (context.IsEmpty)
                {
                    configs.AddItem(config);
                    return true;
                }
                else
                {
                    if (context.HasEmpty)
                    {
                        configs.AddItem(config.Transform(config.State, PredictionContext.EmptyFull));
                        return true;
                    }
                }
                for (int i = 0; i < context.Size; i++)
                {
                    int returnStateNumber = context.GetReturnState(i);
                    if (returnStateNumber == PredictionContext.EmptyFullStateKey)
                    {
                        continue;
                    }
                    PredictionContext newContext = context.GetParent(i);
                    // "pop" return state
                    ATNState returnState = atn.states[returnStateNumber];
                    ATNConfig c = ATNConfig.Create(returnState, config.Alt, newContext);
                    if (Closure(input, c, configs, speculative))
                    {
                        return true;
                    }
                }
                return false;
            }
            // optimization
            if (!config.State.OnlyHasEpsilonTransitions)
            {
                configs.AddItem(config);
            }
            ATNState p = config.State;
            for (int i_1 = 0; i_1 < p.NumberOfOptimizedTransitions; i_1++)
            {
                Transition t = p.GetOptimizedTransition(i_1);
                ATNConfig c = GetEpsilonTarget(input, config, t, configs, speculative);
                if (c != null)
                {
                    if (Closure(input, c, configs, speculative))
                    {
                        return true;
                    }
                }
            }
            return false;
        }

        // side-effect: can alter configs.hasSemanticContext
<<<<<<< HEAD
        [return: Nullable]
        public virtual ATNConfig GetEpsilonTarget(ICharStream input, ATNConfig config, Transition
             t, ATNConfigSet configs, bool speculative)
=======
        [Nullable]
        protected internal virtual ATNConfig GetEpsilonTarget(ICharStream input, ATNConfig
             config, Transition t, ATNConfigSet configs, bool speculative)
>>>>>>> fcf2482a
        {
            ATNConfig c;
            switch (t.TransitionType)
            {
                case TransitionType.Rule:
                {
                    RuleTransition ruleTransition = (RuleTransition)t;
                    if (optimize_tail_calls && ruleTransition.optimizedTailCall && !config.Context.HasEmpty)
                    {
                        c = config.Transform(t.target);
                    }
                    else
                    {
                        PredictionContext newContext = config.Context.GetChild(ruleTransition.followState
                            .stateNumber);
                        c = config.Transform(t.target, newContext);
                    }
                    break;
                }

                case TransitionType.Precedence:
                {
                    throw new NotSupportedException("Precedence predicates are not supported in lexers."
                        );
                }

                case TransitionType.Predicate:
                {
                    PredicateTransition pt = (PredicateTransition)t;
                    configs.MarkExplicitSemanticContext();
                    if (EvaluatePredicate(input, pt.ruleIndex, pt.predIndex, speculative))
                    {
                        c = config.Transform(t.target);
                    }
                    else
                    {
                        c = null;
                    }
                    break;
                }

                case TransitionType.Action:
                {
                    // ignore actions; just exec one per rule upon accept
                    c = config.Transform(t.target, ((ActionTransition)t).actionIndex);
                    break;
                }

                case TransitionType.Epsilon:
                {
                    c = config.Transform(t.target);
                    break;
                }

                default:
                {
                    c = null;
                    break;
                }
            }
            return c;
        }

        /// <summary>Evaluate a predicate specified in the lexer.</summary>
        /// <remarks>
        /// Evaluate a predicate specified in the lexer.
        /// <p/>
        /// If
        /// <code>speculative</code>
        /// is
        /// <code>true</code>
        /// , this method was called before
        /// <see cref="Consume(Antlr4.Runtime.ICharStream)">Consume(Antlr4.Runtime.ICharStream)
        ///     </see>
        /// for the matched character. This method should call
        /// <see cref="Consume(Antlr4.Runtime.ICharStream)">Consume(Antlr4.Runtime.ICharStream)
        ///     </see>
        /// before evaluating the predicate to ensure position
        /// sensitive values, including
        /// <see cref="Antlr4.Runtime.Lexer.Text()">Antlr4.Runtime.Lexer.Text()</see>
        /// ,
        /// <see cref="Antlr4.Runtime.Lexer.Line()">Antlr4.Runtime.Lexer.Line()</see>
        /// ,
        /// and
        /// <see cref="Antlr4.Runtime.Lexer.Column()">Antlr4.Runtime.Lexer.Column()</see>
        /// , properly reflect the current
        /// lexer state. This method should restore
        /// <code>input</code>
        /// and the simulator
        /// to the original state before returning (i.e. undo the actions made by the
        /// call to
        /// <see cref="Consume(Antlr4.Runtime.ICharStream)">Consume(Antlr4.Runtime.ICharStream)
        ///     </see>
        /// .
        /// </remarks>
        /// <param name="input">The input stream.</param>
        /// <param name="ruleIndex">The rule containing the predicate.</param>
        /// <param name="predIndex">The index of the predicate within the rule.</param>
        /// <param name="speculative">
        /// 
        /// <code>true</code>
        /// if the current index in
        /// <code>input</code>
        /// is
        /// one character before the predicate's location.
        /// </param>
        /// <returns>
        /// 
        /// <code>true</code>
        /// if the specified predicate evaluates to
        /// <code>true</code>
        /// .
        /// </returns>
        protected internal virtual bool EvaluatePredicate(ICharStream input, int ruleIndex
            , int predIndex, bool speculative)
        {
            // assume true if no recognizer was provided
            if (recog == null)
            {
                return true;
            }
            if (!speculative)
            {
                return recog.Sempred(null, ruleIndex, predIndex);
            }
            int savedCharPositionInLine = charPositionInLine;
            int savedLine = line;
            int index = input.Index;
            int marker = input.Mark();
            try
            {
                Consume(input);
                return recog.Sempred(null, ruleIndex, predIndex);
            }
            finally
            {
                charPositionInLine = savedCharPositionInLine;
                line = savedLine;
                input.Seek(index);
                input.Release(marker);
            }
        }

        protected internal virtual void CaptureSimState(LexerATNSimulator.SimState settings
            , ICharStream input, DFAState dfaState)
        {
            settings.index = input.Index;
            settings.line = line;
            settings.charPos = charPositionInLine;
            settings.dfaState = dfaState;
        }

        [return: NotNull]
        protected internal virtual DFAState AddDFAEdge(DFAState from, int t, ATNConfigSet
             q)
        {
            bool suppressEdge = q.HasSemanticContext;
            if (suppressEdge)
            {
                q.ClearExplicitSemanticContext();
            }
            DFAState to = AddDFAState(q);
            if (suppressEdge)
            {
                return to;
            }
            AddDFAEdge(from, t, to);
            return to;
        }

        protected internal virtual void AddDFAEdge(DFAState p, int t, DFAState q)
        {
            if (p != null)
            {
                p.SetTarget(t, q);
            }
        }

        /// <summary>
        /// Add a new DFA state if there isn't one with this set of
        /// configurations already.
        /// </summary>
        /// <remarks>
        /// Add a new DFA state if there isn't one with this set of
        /// configurations already. This method also detects the first
        /// configuration containing an ATN rule stop state. Later, when
        /// traversing the DFA, we will know which rule to accept.
        /// </remarks>
        [return: NotNull]
        protected internal virtual DFAState AddDFAState(ATNConfigSet configs)
        {
            System.Diagnostics.Debug.Assert(!configs.HasSemanticContext);
            DFAState proposed = new DFAState(configs, 0, MaxDfaEdge);
            DFAState existing;
            if (atn.modeToDFA[mode].states.TryGetValue(proposed, out existing))
            {
                return existing;
            }
            configs.OptimizeConfigs(this);
            DFAState newState = new DFAState(configs.Clone(true), 0, MaxDfaEdge);
            ATNConfig firstConfigWithRuleStopState = null;
            foreach (ATNConfig c in configs)
            {
                if (c.State is RuleStopState)
                {
                    firstConfigWithRuleStopState = c;
                    break;
                }
            }
            if (firstConfigWithRuleStopState != null)
            {
                newState.isAcceptState = true;
                newState.lexerRuleIndex = firstConfigWithRuleStopState.State.ruleIndex;
                newState.lexerActionIndex = firstConfigWithRuleStopState.ActionIndex;
                newState.prediction = atn.ruleToTokenType[newState.lexerRuleIndex];
            }
            return atn.modeToDFA[mode].AddState(newState);
        }

        [return: NotNull]
        public DFA GetDFA(int mode)
        {
            return atn.modeToDFA[mode];
        }

        /// <summary>Get the text matched so far for the current token.</summary>
        /// <remarks>Get the text matched so far for the current token.</remarks>
        [return: NotNull]
        public virtual string GetText(ICharStream input)
        {
            // index is first lookahead char, don't include.
            return input.GetText(Interval.Of(startIndex, input.Index - 1));
        }

        public virtual int GetLine()
        {
            return line;
        }

        public virtual void SetLine(int line)
        {
            this.line = line;
        }

        public virtual int GetCharPositionInLine()
        {
            return charPositionInLine;
        }

        public virtual void SetCharPositionInLine(int charPositionInLine)
        {
            this.charPositionInLine = charPositionInLine;
        }

        public virtual void Consume(ICharStream input)
        {
            int curChar = input.La(1);
            if (curChar == '\n')
            {
                line++;
                charPositionInLine = 0;
            }
            else
            {
                charPositionInLine++;
            }
            input.Consume();
        }

        [return: NotNull]
        public virtual string GetTokenName(int t)
        {
            if (t == -1)
            {
                return "EOF";
            }
            //if ( atn.g!=null ) return atn.g.getTokenDisplayName(t);
            return "'" + (char)t + "'";
        }
    }
}<|MERGE_RESOLUTION|>--- conflicted
+++ resolved
@@ -216,51 +216,14 @@
                 // This optimization makes a lot of sense for loops within DFA.
                 // A character will take us back to an existing DFA state
                 // that already has lots of edges out of it. e.g., .* in comments.
-<<<<<<< HEAD
-                ATNConfigSet closure = s.configs;
-                DFAState target = null;
-                target = s.GetTarget(t);
-                if (target == Error)
-                {
-                    break;
-                }
-#if !PORTABLE
-                if (debug && target != null)
-=======
                 DFAState target = GetExistingTargetState(s, t);
                 if (target == null)
->>>>>>> fcf2482a
                 {
                     target = ComputeTargetState(input, s, t);
                 }
-<<<<<<< HEAD
-#endif
-                if (target == null)
-                {
-                    ATNConfigSet reach = new OrderedATNConfigSet();
-                    // if we don't find an existing DFA state
-                    // Fill reach starting from closure, following t transitions
-                    GetReachableConfigSet(input, closure, reach, t);
-                    if (reach.Count == 0)
-                    {
-                        // we got nowhere on t from s
-                        // we reached state associated with closure for sure, so
-                        // make sure it's defined. worst case, we define s0 from
-                        // start state configs.
-                        DFAState from = s != null ? s : AddDFAState(closure);
-                        // we got nowhere on t, don't throw out this knowledge; it'd
-                        // cause a failover from DFA later.
-                        AddDFAEdge(from, t, Error);
-                        break;
-                    }
-                    // stop when we can't match any more char
-                    // Add an edge from s to target DFA found/created for reach
-                    target = AddDFAEdge(s, t, reach);
-=======
                 if (target == Error)
                 {
                     break;
->>>>>>> fcf2482a
                 }
                 if (target.isAcceptState)
                 {
@@ -433,13 +396,8 @@
             }
         }
 
-<<<<<<< HEAD
         [return: Nullable]
-        public virtual ATNState GetReachableTarget(Transition trans, int t)
-=======
-        [Nullable]
         protected internal virtual ATNState GetReachableTarget(Transition trans, int t)
->>>>>>> fcf2482a
         {
             if (trans.Matches(t, char.MinValue, char.MaxValue))
             {
@@ -543,15 +501,9 @@
         }
 
         // side-effect: can alter configs.hasSemanticContext
-<<<<<<< HEAD
         [return: Nullable]
-        public virtual ATNConfig GetEpsilonTarget(ICharStream input, ATNConfig config, Transition
-             t, ATNConfigSet configs, bool speculative)
-=======
-        [Nullable]
         protected internal virtual ATNConfig GetEpsilonTarget(ICharStream input, ATNConfig
              config, Transition t, ATNConfigSet configs, bool speculative)
->>>>>>> fcf2482a
         {
             ATNConfig c;
             switch (t.TransitionType)
