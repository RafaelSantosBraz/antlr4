--- conflicted
+++ resolved
@@ -36,12 +36,8 @@
 namespace Antlr4.Runtime.Dfa
 {
     /// <author>Sam Harwell</author>
-<<<<<<< HEAD
-    public class SparseEdgeMap<T> : AbstractEdgeMap<T>
+    public sealed class SparseEdgeMap<T> : AbstractEdgeMap<T>
         where T : class
-=======
-    public sealed class SparseEdgeMap<T> : AbstractEdgeMap<T>
->>>>>>> 53a6ff65
     {
         private const int DefaultMaxSize = 5;
 
@@ -74,12 +70,6 @@
                 values = new List<T>(maxSparseSize);
                 Sharpen.Collections.AddAll(values, map.values);
             }
-<<<<<<< HEAD
-            keys = Arrays.CopyOf(map.keys, maxSparseSize);
-            values = new List<T>(maxSparseSize);
-            values.AddRange(map.values);
-=======
->>>>>>> 53a6ff65
         }
 
         public int[] Keys
@@ -227,35 +217,25 @@
             {
                 return Sharpen.Collections.EmptyMap<int, T>();
             }
-<<<<<<< HEAD
-
+            lock (this)
+            {
 #if COMPACT
-            IDictionary<int, T> result = new SortedList<int, T>();
+                IDictionary<int, T> result = new SortedList<int, T>();
 #elif PORTABLE && !NET45PLUS
-            IDictionary<int, T> result = new Dictionary<int, T>();
+                IDictionary<int, T> result = new Dictionary<int, T>();
 #else
-            IDictionary<int, T> result = new SortedDictionary<int, T>();
+                IDictionary<int, T> result = new SortedDictionary<int, T>();
 #endif
-            for (int i = 0; i < Count; i++)
-            {
-                result[keys[i]] = values[i];
-            }
+                for (int i = 0; i < Count; i++)
+                {
+                    result[keys[i]] = values[i];
+                }
 #if NET45PLUS
-            return new ReadOnlyDictionary<int, T>(result);
+                return new ReadOnlyDictionary<int, T>(result);
 #else
-            return result;
+                return result;
 #endif
-=======
-            lock (this)
-            {
-                IDictionary<int, T> result = new LinkedHashMap<int, T>();
-                for (int i = 0; i < Count; i++)
-                {
-                    result.Put(keys[i], values[i]);
-                }
-                return result;
-            }
->>>>>>> 53a6ff65
+            }
         }
     }
 }