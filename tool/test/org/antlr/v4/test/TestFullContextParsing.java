--- conflicted
+++ resolved
@@ -63,11 +63,7 @@
 					 this.stderrDuringParse);
 	}
 
-<<<<<<< HEAD
-	@Test public void testCtxSensitiveWithoutDFA() {
-=======
-	public String testCtxSensitiveDFA(String input) {
->>>>>>> 633d4e2e
+	public String testCtxSensitiveWithoutDFA(String input) {
 		String grammar =
 			"grammar T;\n"+
 			"s @after {dumpDFA();}\n" +
@@ -80,10 +76,10 @@
 			"WS : (' '|'\\t'|'\\n')+ -> skip ;\n";
 		return execParser("T.g4", grammar, "TParser", "TLexer", "s", input, true);
 	}
-	
-	@Test
-	public void  testCtxSensitiveDFA1() {
-		String result = testCtxSensitiveDFA("$ 34 abc");
+
+	@Test
+	public void  testCtxSensitiveWithoutDFA1() {
+		String result = testCtxSensitiveWithoutDFA("$ 34 abc");
 		String expecting =
 			"Decision 1:\n" +
 			"s0-INT->s1\n" +
@@ -92,10 +88,12 @@
 		assertEquals("line 1:5 reportAttemptingFullContext d=1 (e), input='34abc'\n" +
 					 "line 1:2 reportContextSensitivity d=1 (e), input='34'\n",
 					 this.stderrDuringParse);
-
-		result = execParser("T.g4", grammar, "TParser", "TLexer", "s",
-							"@ 34 abc", true);
-		expecting =
+	}
+
+	@Test
+	public void  testCtxSensitiveWithoutDFA2() {
+		String result = testCtxSensitiveWithoutDFA("@ 34 abc");
+		String expecting =
 			"Decision 1:\n" +
 			"s0-INT->s1\n" +
 			"s1-ID->:s2=>1\n";
@@ -105,7 +103,7 @@
 					 this.stderrDuringParse);
 	}
 
-	@Test public void testCtxSensitiveWithDFA() {
+	public String testCtxSensitiveWithDFA(String input) {
 		String grammar =
 			"grammar T;\n"+
 			"s @init{getInterpreter().enable_global_context_dfa = true;} @after {dumpDFA();}\n" +
@@ -116,8 +114,13 @@
 			"ID : 'a'..'z'+ ;\n"+
 			"INT : '0'..'9'+ ;\n"+
 			"WS : (' '|'\\t'|'\\n')+ -> skip ;\n";
-		String result = execParser("T.g4", grammar, "TParser", "TLexer", "s",
-								   "$ 34 abc", true);
+		return execParser("T.g4", grammar, "TParser", "TLexer", "s",
+								   input, true);
+	}
+
+	@Test
+	public void  testCtxSensitiveWithDFA1() {
+		String result = testCtxSensitiveWithDFA("$ 34 abc");
 		String expecting =
 			"Decision 1:\n" +
 			"s0-INT->s1\n" +
@@ -129,10 +132,10 @@
 					 "line 1:2 reportContextSensitivity d=1 (e), input='34'\n",
 					 this.stderrDuringParse);
 	}
-	
-	@Test
-	public void  testCtxSensitiveDFA2() {
-		String result = testCtxSensitiveDFA("@ 34 abc");
+
+	@Test
+	public void  testCtxSensitiveWithDFA2() {
+		String result = testCtxSensitiveWithDFA("@ 34 abc");
 		String expecting =
 			"Decision 1:\n" +
 			"s0-INT->s1\n" +
