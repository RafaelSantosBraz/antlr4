--- conflicted
+++ resolved
@@ -43,11 +43,7 @@
 
 import java.util.ArrayList;
 import java.util.Arrays;
-<<<<<<< HEAD
-import java.util.Collections;
-=======
 import java.util.Collection;
->>>>>>> bca2589b
 import java.util.List;
 
 /** Create output objects for elements *within* rule functions except
@@ -113,20 +109,11 @@
 
 	@NotNull
 	public static List<SrcOp> list(SrcOp... values) {
-<<<<<<< HEAD
-		return Arrays.asList(values);
-	}
-
-	@NotNull
-	public static List<SrcOp> list(List<? extends SrcOp> values) {
-		assert Collections.checkedList(new ArrayList<SrcOp>(values), SrcOp.class) != null;
-=======
 		return new ArrayList<SrcOp>(Arrays.asList(values));
 	}
 
 	@NotNull
 	public static List<SrcOp> list(Collection<? extends SrcOp> values) {
->>>>>>> bca2589b
 		return new ArrayList<SrcOp>(values);
 	}
 
