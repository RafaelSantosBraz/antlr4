/*
 * [The "BSD license"]
 *  Copyright (c) 2012 Terence Parr
 *  Copyright (c) 2012 Sam Harwell
 *  All rights reserved.
 *
 *  Redistribution and use in source and binary forms, with or without
 *  modification, are permitted provided that the following conditions
 *  are met:
 *
 *  1. Redistributions of source code must retain the above copyright
 *     notice, this list of conditions and the following disclaimer.
 *  2. Redistributions in binary form must reproduce the above copyright
 *     notice, this list of conditions and the following disclaimer in the
 *     documentation and/or other materials provided with the distribution.
 *  3. The name of the author may not be used to endorse or promote products
 *     derived from this software without specific prior written permission.
 *
 *  THIS SOFTWARE IS PROVIDED BY THE AUTHOR ``AS IS'' AND ANY EXPRESS OR
 *  IMPLIED WARRANTIES, INCLUDING, BUT NOT LIMITED TO, THE IMPLIED WARRANTIES
 *  OF MERCHANTABILITY AND FITNESS FOR A PARTICULAR PURPOSE ARE DISCLAIMED.
 *  IN NO EVENT SHALL THE AUTHOR BE LIABLE FOR ANY DIRECT, INDIRECT,
 *  INCIDENTAL, SPECIAL, EXEMPLARY, OR CONSEQUENTIAL DAMAGES (INCLUDING, BUT
 *  NOT LIMITED TO, PROCUREMENT OF SUBSTITUTE GOODS OR SERVICES; LOSS OF USE,
 *  DATA, OR PROFITS; OR BUSINESS INTERRUPTION) HOWEVER CAUSED AND ON ANY
 *  THEORY OF LIABILITY, WHETHER IN CONTRACT, STRICT LIABILITY, OR TORT
 *  (INCLUDING NEGLIGENCE OR OTHERWISE) ARISING IN ANY WAY OUT OF THE USE OF
 *  THIS SOFTWARE, EVEN IF ADVISED OF THE POSSIBILITY OF SUCH DAMAGE.
 */
package org.antlr.v4.codegen.model;

import org.antlr.v4.codegen.OutputModelFactory;
<<<<<<< HEAD
import org.antlr.v4.runtime.atn.ATNSimulator;
import org.antlr.v4.runtime.misc.Tuple3;
=======
import org.antlr.v4.runtime.misc.Pair;
>>>>>>> 32adae76
import org.antlr.v4.tool.Grammar;
import org.antlr.v4.tool.Rule;
import org.antlr.v4.tool.ast.ActionAST;
import org.antlr.v4.tool.ast.AltAST;

import java.util.HashSet;
import java.util.List;
import java.util.Map;
import java.util.Set;

public class VisitorFile extends OutputFile {
	public String genPackage; // from -package cmd-line
	public String grammarName;
	public String parserName;
	public Set<String> visitorNames = new HashSet<String>();

	@ModelElement public Action header;

	public VisitorFile(OutputModelFactory factory, String fileName) {
		super(factory, fileName);
		Grammar g = factory.getGrammar();
		parserName = g.getRecognizerName();
		grammarName = g.name;
		for (Rule r : g.rules.values()) {
<<<<<<< HEAD
			List<Tuple3<Integer,AltAST,String>> labels = r.getAltLabels();
			if ( labels!=null ) {
				for (Tuple3<Integer,AltAST,String> pair : labels) {
					visitorNames.add(pair.getItem3());
=======
			Map<String, List<Pair<Integer, AltAST>>> labels = r.getAltLabels();
			if ( labels!=null ) {
				for (Map.Entry<String, List<Pair<Integer, AltAST>>> pair : labels.entrySet()) {
					visitorNames.add(pair.getKey());
>>>>>>> 32adae76
				}
			}
			else if (r.name.indexOf(ATNSimulator.RULE_VARIANT_DELIMITER) < 0) {
				// if labels, must label all. no need for generic rule visitor then
				visitorNames.add(r.name);
			}
		}
		ActionAST ast = g.namedActions.get("header");
		if ( ast!=null ) header = new Action(factory, ast);
		genPackage = factory.getGrammar().tool.genPackage;
	}
}<|MERGE_RESOLUTION|>--- conflicted
+++ resolved
@@ -30,12 +30,8 @@
 package org.antlr.v4.codegen.model;
 
 import org.antlr.v4.codegen.OutputModelFactory;
-<<<<<<< HEAD
 import org.antlr.v4.runtime.atn.ATNSimulator;
-import org.antlr.v4.runtime.misc.Tuple3;
-=======
-import org.antlr.v4.runtime.misc.Pair;
->>>>>>> 32adae76
+import org.antlr.v4.runtime.misc.Tuple2;
 import org.antlr.v4.tool.Grammar;
 import org.antlr.v4.tool.Rule;
 import org.antlr.v4.tool.ast.ActionAST;
@@ -60,17 +56,10 @@
 		parserName = g.getRecognizerName();
 		grammarName = g.name;
 		for (Rule r : g.rules.values()) {
-<<<<<<< HEAD
-			List<Tuple3<Integer,AltAST,String>> labels = r.getAltLabels();
+			Map<String, List<Tuple2<Integer, AltAST>>> labels = r.getAltLabels();
 			if ( labels!=null ) {
-				for (Tuple3<Integer,AltAST,String> pair : labels) {
-					visitorNames.add(pair.getItem3());
-=======
-			Map<String, List<Pair<Integer, AltAST>>> labels = r.getAltLabels();
-			if ( labels!=null ) {
-				for (Map.Entry<String, List<Pair<Integer, AltAST>>> pair : labels.entrySet()) {
+				for (Map.Entry<String, List<Tuple2<Integer, AltAST>>> pair : labels.entrySet()) {
 					visitorNames.add(pair.getKey());
->>>>>>> 32adae76
 				}
 			}
 			else if (r.name.indexOf(ATNSimulator.RULE_VARIANT_DELIMITER) < 0) {
