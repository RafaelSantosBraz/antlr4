--- conflicted
+++ resolved
@@ -34,7 +34,6 @@
 import org.antlr.v4.codegen.model.SerializedATN;
 import org.antlr.v4.misc.Utils;
 import org.antlr.v4.parse.ANTLRParser;
-import org.antlr.v4.runtime.RuntimeMetaData;
 import org.antlr.v4.runtime.Token;
 import org.antlr.v4.runtime.atn.ATNSimulator;
 import org.antlr.v4.tool.ErrorType;
@@ -89,29 +88,8 @@
 		return language;
 	}
 
-<<<<<<< HEAD
 	public STGroup getTemplates() {
 		if (templates == null) {
-=======
-	/** ANTLR tool should check output templates / target are compatible with tool code generation.
-	 *  For now, a simple string match used on x.y of x.y.z scheme. We use a method to avoid mismatches
-	 *  between a template called VERSION. This value is checked against Tool.VERSION during load of templates.
-	 *
-	 *  This additional method forces all targets 4.3 and beyond to add this method.
-	 *
-	 * @since 4.3
-	 */
-	public abstract String getVersion();
-
-	public STGroup getTemplates() {
-		if (templates == null) {
-			String version = getVersion();
-			if ( version==null ||
-				 !RuntimeMetaData.getMajorMinorVersion(version).equals(RuntimeMetaData.getMajorMinorVersion(Tool.VERSION)))
-			{
-				gen.tool.errMgr.toolError(ErrorType.INCOMPATIBLE_TOOL_AND_TEMPLATES, version, Tool.VERSION, language);
-			}
->>>>>>> 5bd415b1
 			templates = loadTemplates();
 		}
 
