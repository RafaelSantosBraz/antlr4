/*
 * [The "BSD license"]
 *  Copyright (c) 2012 Terence Parr
 *  Copyright (c) 2012 Sam Harwell
 *  All rights reserved.
 *
 *  Redistribution and use in source and binary forms, with or without
 *  modification, are permitted provided that the following conditions
 *  are met:
 *
 *  1. Redistributions of source code must retain the above copyright
 *     notice, this list of conditions and the following disclaimer.
 *  2. Redistributions in binary form must reproduce the above copyright
 *     notice, this list of conditions and the following disclaimer in the
 *     documentation and/or other materials provided with the distribution.
 *  3. The name of the author may not be used to endorse or promote products
 *     derived from this software without specific prior written permission.
 *
 *  THIS SOFTWARE IS PROVIDED BY THE AUTHOR ``AS IS'' AND ANY EXPRESS OR
 *  IMPLIED WARRANTIES, INCLUDING, BUT NOT LIMITED TO, THE IMPLIED WARRANTIES
 *  OF MERCHANTABILITY AND FITNESS FOR A PARTICULAR PURPOSE ARE DISCLAIMED.
 *  IN NO EVENT SHALL THE AUTHOR BE LIABLE FOR ANY DIRECT, INDIRECT,
 *  INCIDENTAL, SPECIAL, EXEMPLARY, OR CONSEQUENTIAL DAMAGES (INCLUDING, BUT
 *  NOT LIMITED TO, PROCUREMENT OF SUBSTITUTE GOODS OR SERVICES; LOSS OF USE,
 *  DATA, OR PROFITS; OR BUSINESS INTERRUPTION) HOWEVER CAUSED AND ON ANY
 *  THEORY OF LIABILITY, WHETHER IN CONTRACT, STRICT LIABILITY, OR TORT
 *  (INCLUDING NEGLIGENCE OR OTHERWISE) ARISING IN ANY WAY OUT OF THE USE OF
 *  THIS SOFTWARE, EVEN IF ADVISED OF THE POSSIBILITY OF SUCH DAMAGE.
 */

javaTypeInitMap ::= [
	"int":"0",
	"long":"0",
	"float":"0.0f",
	"double":"0.0",
	"boolean":"false",
	"byte":"0",
	"short":"0",
	"char":"0",
	default:"null" // anything other than a primitive type is an object
]

// args must be <object-model-object>, <fields-resulting-in-STs>

ParserFile(file, parser, namedActions) ::= <<
<fileHeader(file.grammarFileName, file.ANTLRVersion)>
<if(file.genPackage)>
package <file.genPackage>;
<endif>
<namedActions.header>
import org.antlr.v4.runtime.atn.*;
import org.antlr.v4.runtime.dfa.DFA;
import org.antlr.v4.runtime.*;
import org.antlr.v4.runtime.misc.*;
import org.antlr.v4.runtime.tree.*;
import java.util.List;
import java.util.Iterator;
import java.util.ArrayList;

<parser>
>>

ListenerFile(file, header) ::= <<
<fileHeader(file.grammarFileName, file.ANTLRVersion)>
<if(file.genPackage)>
package <file.genPackage>;
<endif>
<header>
import org.antlr.v4.runtime.Token;
import org.antlr.v4.runtime.misc.NotNull;
import org.antlr.v4.runtime.tree.ParseTreeListener;

/**
 * This interface defines a complete listener for a parse tree produced by
 * {@link <file.parserName>}.
 */
public interface <file.grammarName>Listener extends ParseTreeListener {
	<file.listenerNames:{lname |
/**
 * Enter a parse tree produced by {@link <file.parserName>#<lname>\}.
 * @param ctx the parse tree
 */
void enter<lname; format="cap">(@NotNull <file.parserName>.<lname; format="cap">Context ctx);
/**
 * Exit a parse tree produced by {@link <file.parserName>#<lname>\}.
 * @param ctx the parse tree
 */
void exit<lname; format="cap">(@NotNull <file.parserName>.<lname; format="cap">Context ctx);}; separator="\n">
}
>>

BaseListenerFile(file, header) ::= <<
<fileHeader(file.grammarFileName, file.ANTLRVersion)>
<if(file.genPackage)>
package <file.genPackage>;
<endif>
<header>

import org.antlr.v4.runtime.ParserRuleContext;
import org.antlr.v4.runtime.Token;
import org.antlr.v4.runtime.misc.NotNull;
import org.antlr.v4.runtime.tree.ErrorNode;
import org.antlr.v4.runtime.tree.TerminalNode;

/**
 * This class provides an empty implementation of {@link <file.grammarName>Listener},
 * which can be extended to create a listener which only needs to handle a subset
 * of the available methods.
 */
public class <file.grammarName>BaseListener implements <file.grammarName>Listener {
	<file.listenerNames:{lname |
/**
 * {@inheritDoc\}
 *
 * \<p>The default implementation does nothing.\</p>
 */
@Override public void enter<lname; format="cap">(@NotNull <file.parserName>.<lname; format="cap">Context ctx) { \}
/**
 * {@inheritDoc\}
 *
 * \<p>The default implementation does nothing.\</p>
 */
@Override public void exit<lname; format="cap">(@NotNull <file.parserName>.<lname; format="cap">Context ctx) { \}}; separator="\n">

	/**
	 * {@inheritDoc\}
	 *
	 * \<p>The default implementation does nothing.\</p>
	 */
	@Override public void enterEveryRule(@NotNull ParserRuleContext ctx) { }
	/**
	 * {@inheritDoc\}
	 *
	 * \<p>The default implementation does nothing.\</p>
	 */
	@Override public void exitEveryRule(@NotNull ParserRuleContext ctx) { }
	/**
	 * {@inheritDoc\}
	 *
	 * \<p>The default implementation does nothing.\</p>
	 */
	@Override public void visitTerminal(@NotNull TerminalNode node) { }
	/**
	 * {@inheritDoc\}
	 *
	 * \<p>The default implementation does nothing.\</p>
	 */
	@Override public void visitErrorNode(@NotNull ErrorNode node) { }
}
>>

VisitorFile(file, header) ::= <<
<fileHeader(file.grammarFileName, file.ANTLRVersion)>
<if(file.genPackage)>
package <file.genPackage>;
<endif>
<header>
import org.antlr.v4.runtime.Token;
import org.antlr.v4.runtime.misc.NotNull;
import org.antlr.v4.runtime.tree.ParseTreeVisitor;

/**
 * This interface defines a complete generic visitor for a parse tree produced
 * by {@link <file.parserName>}.
 *
 * @param \<Result> The return type of the visit operation. Use {@link Void} for
 * operations with no return type.
 */
public interface <file.grammarName>Visitor\<Result> extends ParseTreeVisitor\<Result> {
	<file.visitorNames:{lname |
/**
 * Visit a parse tree produced by {@link <file.parserName>#<lname>\}.
 * @param ctx the parse tree
 * @return the visitor result
 */
Result visit<lname; format="cap">(@NotNull <file.parserName>.<lname; format="cap">Context ctx);}; separator="\n">
}
>>

BaseVisitorFile(file, header) ::= <<
<fileHeader(file.grammarFileName, file.ANTLRVersion)>
<if(file.genPackage)>
package <file.genPackage>;
<endif>
<header>
import org.antlr.v4.runtime.Token;
import org.antlr.v4.runtime.misc.NotNull;
import org.antlr.v4.runtime.tree.AbstractParseTreeVisitor;

/**
 * This class provides an empty implementation of {@link <file.grammarName>Visitor},
 * which can be extended to create a visitor which only needs to handle a subset
 * of the available methods.
 *
 * @param \<Result> The return type of the visit operation. Use {@link Void} for
 * operations with no return type.
 */
public class <file.grammarName>BaseVisitor\<Result> extends AbstractParseTreeVisitor\<Result> implements <file.grammarName>Visitor\<Result> {
	<file.visitorNames:{lname |
/**
 * {@inheritDoc\}
 *
 * \<p>The default implementation returns the result of calling
 * {@link #visitChildren\} on {@code ctx\}.\</p>
 */
@Override public Result visit<lname; format="cap">(@NotNull <file.parserName>.<lname; format="cap">Context ctx) { return visitChildren(ctx); \}}; separator="\n">
}
>>

fileHeader(grammarFileName, ANTLRVersion) ::= <<
// Generated from <grammarFileName; format="java-escape"> by ANTLR <ANTLRVersion>
>>

Parser(parser, funcs, atn, sempredFuncs, superClass) ::= <<
<Parser_(ctor="parser_ctor", ...)>
>>

Parser_(parser, funcs, atn, sempredFuncs, ctor, superClass) ::= <<
<<<<<<< HEAD
public <if(parser.abstractRecognizer)>abstract <endif>class <parser.name> extends <superClass> {
=======
@SuppressWarnings({"all", "warnings", "unchecked", "unused", "cast"})
public class <parser.name> extends <superClass> {
    static { RuntimeMetaData.checkVersion("<file.ANTLRVersion>"); }

	protected static final DFA[] _decisionToDFA;
	protected static final PredictionContextCache _sharedContextCache =
		new PredictionContextCache();
>>>>>>> f3fcf5a7
	<if(parser.tokens)>
	public static final int
		<parser.tokens:{k | <k>=<parser.tokens.(k)>}; separator=", ", wrap, anchor>;
	<endif>
	public static final String[] tokenNames = {
		<parser.tokenNames:{t | <t>}; null="\"\<INVALID>\"", separator=", ", wrap, anchor>
	};
	public static final int
		<parser.rules:{r | RULE_<r.name> = <r.index>}; separator=", ", wrap, anchor>;
	public static final String[] ruleNames = {
		<parser.ruleNames:{r | "<r>"}; separator=", ", wrap, anchor>
	};

	@Override
	public String getGrammarFileName() { return "<parser.grammarFileName; format="java-escape">"; }

	@Override
	public String[] getTokenNames() { return tokenNames; }

	@Override
	public String[] getRuleNames() { return ruleNames; }

	@Override
	public String getSerializedATN() { return _serializedATN; }

	<namedActions.members>
	<parser:(ctor)()>
	<funcs; separator="\n">

<if(sempredFuncs)>
	public boolean sempred(RuleContext _localctx, int ruleIndex, int predIndex) {
		switch (ruleIndex) {
		<parser.sempredFuncs.values:{f|
case <f.ruleIndex>: return <f.name>_sempred((<f.ctxType>)_localctx, predIndex);}; separator="\n">
		}
		return true;
	}
	<sempredFuncs.values; separator="\n">
<endif>

	<atn>
}
>>

dumpActions(recog, argFuncs, actionFuncs, sempredFuncs) ::= <<
<if(actionFuncs)>
@Override
public void action(RuleContext _localctx, int ruleIndex, int actionIndex) {
	switch (ruleIndex) {
	<recog.actionFuncs.values:{f|
case <f.ruleIndex> : <f.name>_action(<if(!recog.modes)>(<f.ctxType>)<endif>_localctx, actionIndex); break;}; separator="\n">
	}
}
<actionFuncs.values; separator="\n">
<endif>
<if(sempredFuncs)>
@Override
public boolean sempred(RuleContext _localctx, int ruleIndex, int predIndex) {
	switch (ruleIndex) {
	<recog.sempredFuncs.values:{f|
case <f.ruleIndex> : return <f.name>_sempred(<if(!recog.modes)>(<f.ctxType>)<endif>_localctx, predIndex);}; separator="\n">
	}
	return true;
}
<sempredFuncs.values; separator="\n">
<endif>
>>

parser_ctor(p) ::= <<
public <p.name>(TokenStream input) {
	super(input);
	_interp = new ParserATNSimulator(this,_ATN);
}
>>

/* This generates a private method since the actionIndex is generated, making an
 * overriding implementation impossible to maintain.
 */
RuleActionFunction(r, actions) ::= <<
private void <r.name>_action(<r.ctxType> _localctx, int actionIndex) {
	switch (actionIndex) {
	<actions:{index|
case <index>: <actions.(index)> break;}; separator="\n">
	}
}
>>

/* This generates a private method since the predIndex is generated, making an
 * overriding implementation impossible to maintain.
 */
RuleSempredFunction(r, actions) ::= <<
private boolean <r.name>_sempred(<r.ctxType> _localctx, int predIndex) {
	switch (predIndex) {
	<actions:{index|
case <index>: return <actions.(index)>;}; separator="\n">
	}
	return true;
}
>>

RuleFunction(currentRule,args,code,locals,ruleCtx,altLabelCtxs,namedActions,finallyAction,postamble,exceptions) ::= <<

<ruleCtx>
<altLabelCtxs:{l | <altLabelCtxs.(l)>}; separator="\n">

@RuleVersion(<namedActions.version; null="0">)
<if(currentRule.modifiers)><currentRule.modifiers:{f | <f> }><else>public final <endif><currentRule.ctxType> <currentRule.name>(<args; separator=",">) throws RecognitionException {
	<currentRule.ctxType> _localctx = new <currentRule.ctxType>(_ctx, getState()<currentRule.args:{a | , <a.name>}>);
	enterRule(_localctx, <currentRule.startState>, RULE_<currentRule.name>);
	<namedActions.init>
	<locals; separator="\n">
	try {
<if(currentRule.hasLookaheadBlock)>
		int _alt;
<endif>
		<code>
		<postamble; separator="\n">
		<namedActions.after>
	}
	<if(exceptions)>
	<exceptions; separator="\n">
	<else>
	catch (RecognitionException re) {
		_localctx.exception = re;
		_errHandler.reportError(this, re);
		_errHandler.recover(this, re);
	}
	<endif>
	finally {
		<finallyAction>
		exitRule();
	}
	return _localctx;
}
>>

LeftFactoredRuleFunction(currentRule,args,code,locals,namedActions,finallyAction,postamble) ::=
<<

<if(currentRule.modifiers)><currentRule.modifiers:{f | <f> }><else>private final <endif><currentRule.ctxType> <currentRule.name>(<args; separator=",">) throws RecognitionException {
	<currentRule.ctxType> _localctx = new <currentRule.ctxType>(_ctx, getState()<currentRule.args:{a | , <a.name>}>);
	enterLeftFactoredRule(_localctx, <currentRule.startState>, RULE_<currentRule.variantOf>);
	<namedActions.init>
	<locals; separator="\n">
	try {
<if(currentRule.hasLookaheadBlock)>
		int _alt;
<endif>
		<code>
		<postamble; separator="\n">
		<namedActions.after>
	}
	catch (RecognitionException re) {
		_localctx.exception = re;
		_errHandler.reportError(this, re);
		_errHandler.recover(this, re);
	}
	finally {
		<finallyAction>
		exitRule();
	}
	return _localctx;
}
>>

// This behaves similar to RuleFunction (enterRule is called, and no adjustments
// are made to the parse tree), but since it's still a variant no context class
// needs to be generated.
LeftUnfactoredRuleFunction(currentRule,args,code,locals,namedActions,finallyAction,postamble) ::=
<<

<if(currentRule.modifiers)><currentRule.modifiers:{f | <f> }><else>private final <endif><currentRule.ctxType> <currentRule.name>(<args; separator=",">) throws RecognitionException {
	<currentRule.ctxType> _localctx = new <currentRule.ctxType>(_ctx, getState()<currentRule.args:{a | , <a.name>}>);
	enterRule(_localctx, <currentRule.startState>, RULE_<currentRule.variantOf>);
	<namedActions.init>
	<locals; separator="\n">
	try {
<if(currentRule.hasLookaheadBlock)>
		int _alt;
<endif>
		<code>
		<postamble; separator="\n">
		<namedActions.after>
	}
	catch (RecognitionException re) {
		_localctx.exception = re;
		_errHandler.reportError(this, re);
		_errHandler.recover(this, re);
	}
	finally {
		<finallyAction>
		exitRule();
	}
	return _localctx;
}
>>

LeftRecursiveRuleFunction(currentRule,args,code,locals,ruleCtx,altLabelCtxs,
	namedActions,finallyAction,postamble) ::=
<<

<ruleCtx>
<altLabelCtxs:{l | <altLabelCtxs.(l)>}; separator="\n">

@RuleVersion(<namedActions.version; null="0">)
<if(currentRule.modifiers)><currentRule.modifiers:{f | <f> }><else>public final <endif><currentRule.ctxType> <currentRule.name>(<args; separator=", ">) throws RecognitionException {
	return <currentRule.name>(0<currentRule.args:{a | , <a.name>}>);
}

private <currentRule.ctxType> <currentRule.name>(int _p<args:{a | , <a>}>) throws RecognitionException {
	ParserRuleContext _parentctx = _ctx;
	int _parentState = getState();
	<currentRule.ctxType> _localctx = new <currentRule.ctxType>(_ctx, _parentState<currentRule.args:{a | , <a.name>}>);
	<currentRule.ctxType> _prevctx = _localctx;
	int _startState = <currentRule.startState>;
	enterRecursionRule(_localctx, <currentRule.startState>, RULE_<currentRule.name>, _p);
	<namedActions.init>
	<locals; separator="\n">
	try {
<if(currentRule.hasLookaheadBlock)>
		int _alt;
<endif>
		<code>
		<postamble; separator="\n">
		<namedActions.after>
	}
	catch (RecognitionException re) {
		_localctx.exception = re;
		_errHandler.reportError(this, re);
		_errHandler.recover(this, re);
	}
	finally {
		<finallyAction>
		unrollRecursionContexts(_parentctx);
	}
	return _localctx;
}
>>

CodeBlockForOuterMostAlt(currentOuterMostAltCodeBlock, locals, preamble, ops) ::= <<
<if(currentOuterMostAltCodeBlock.altLabel)>_localctx = new <currentOuterMostAltCodeBlock.altLabel; format="cap">Context(_localctx);<endif>
enterOuterAlt(_localctx, <currentOuterMostAltCodeBlock.alt.altNum>);
<CodeBlockForAlt(currentAltCodeBlock=currentOuterMostAltCodeBlock, ...)>
>>

CodeBlockForAlt(currentAltCodeBlock, locals, preamble, ops) ::= <<
{
<locals; separator="\n">
<preamble; separator="\n">
<ops; separator="\n">
}
>>

LL1AltBlock(choice, preamble, alts, error) ::= <<
setState(<choice.stateNumber>);
<!_errHandler.sync(this);!>
<if(choice.label)><labelref(choice.label)> = _input.LT(1);<endif>
<preamble; separator="\n">
switch (_input.LA(1)) {
<choice.altLook,alts:{look,alt| <cases(ttypes=look)>
	<alt>
	break;}; separator="\n">
default:
	<error>
}
>>

LL1OptionalBlock(choice, alts, error) ::= <<
setState(<choice.stateNumber>);
<!_errHandler.sync(this);!>
switch (_input.LA(1)) {
<choice.altLook,alts:{look,alt| <cases(ttypes=look)>
	<alt>
	break;}; separator="\n">
default:
	<error>
}
>>

LL1OptionalBlockSingleAlt(choice, expr, alts, preamble, error, followExpr) ::= <<
setState(<choice.stateNumber>);
<!_errHandler.sync(this);!>
<preamble; separator="\n">
if (<expr>) {
	<alts; separator="\n">
}
<!else if ( !(<followExpr>) ) <error>!>
>>

LL1StarBlock(choice, alts) ::= <<
setState(<choice.stateNumber>);
_errHandler.sync(this);
<choice.loopLabel>:
while (true) {
	switch (_input.LA(1)) {
	<choice.altLook,alts:{look,alt| <cases(look)>
	<alt>
	break;}; separator="\n">
	<cases(choice.exitLook)>
		break <choice.loopLabel>;
	}
	setState(<choice.loopBackStateNumber>);
	_errHandler.sync(this);
}
>>

LL1StarBlockSingleAlt(choice, loopExpr, alts, preamble, iteration) ::= <<
setState(<choice.stateNumber>);
_errHandler.sync(this);
<preamble; separator="\n">
while (<loopExpr>) {
	<alts; separator="\n">
	setState(<choice.loopBackStateNumber>);
	_errHandler.sync(this);
	<iteration>
}
>>

LL1PlusBlock(choice, alts, iteration, loopExpr, error) ::= <<
setState(<choice.blockStartStateNumber>); <! alt block decision !>
_errHandler.sync(this);
do {
	switch (_input.LA(1)) {
	<choice.altLook,alts:{look,alt| <cases(look)>
	<alt>
	break;}; separator="\n">
	default:
		<error>
	}
	setState(<choice.stateNumber>);
	_errHandler.sync(this);
	<iteration>
} while ( <loopExpr> );
>>

LL1PlusBlockSingleAlt(choice, loopExpr, alts, preamble, iteration) ::= <<
setState(<choice.blockStartStateNumber>); <! alt block decision !>
_errHandler.sync(this);
<preamble; separator="\n">
do {
	<alts; separator="\n">
	setState(<choice.stateNumber>); <! loopback/exit decision !>
	_errHandler.sync(this);
	<iteration>
} while ( <loopExpr> );
>>

// LL(*) stuff

AltBlock(choice, preamble, alts, error) ::= <<
setState(<choice.stateNumber>);
<!_errHandler.sync(this);!>
<if(choice.label)><labelref(choice.label)> = _input.LT(1);<endif>
<preamble; separator="\n">
switch ( getInterpreter().adaptivePredict(_input,<choice.decision>,_ctx) ) {
<alts:{alt |
case <i>:
	<alt>
	break;}; separator="\n">
}
>>

OptionalBlock(choice, alts, error) ::= <<
setState(<choice.stateNumber>);
<!_errHandler.sync(this);!>
switch ( getInterpreter().adaptivePredict(_input,<choice.decision>,_ctx) ) {
<alts:{alt |
case <i><if(!choice.ast.greedy)>+1<endif>:
	<alt>
	break;}; separator="\n">
}
>>

StarBlock(choice, alts, sync, iteration) ::= <<
setState(<choice.stateNumber>);
_errHandler.sync(this);
_alt = getInterpreter().adaptivePredict(_input,<choice.decision>,_ctx);
while ( _alt!=<choice.exitAlt> && _alt!=org.antlr.v4.runtime.atn.ATN.INVALID_ALT_NUMBER ) {
	if ( _alt==1<if(!choice.ast.greedy)>+1<endif> ) {
		<iteration>
		<alts> <! should only be one !>
	}
	setState(<choice.loopBackStateNumber>);
	_errHandler.sync(this);
	_alt = getInterpreter().adaptivePredict(_input,<choice.decision>,_ctx);
}
>>

PlusBlock(choice, alts, error) ::= <<
setState(<choice.blockStartStateNumber>); <! alt block decision !>
_errHandler.sync(this);
_alt = 1<if(!choice.ast.greedy)>+1<endif>;
do {
	switch (_alt) {
	<alts:{alt|
case <i><if(!choice.ast.greedy)>+1<endif>:
	<alt>
	break;}; separator="\n">
	default:
		<error>
	}
	setState(<choice.loopBackStateNumber>); <! loopback/exit decision !>
	_errHandler.sync(this);
	_alt = getInterpreter().adaptivePredict(_input,<choice.decision>,_ctx);
} while ( _alt!=<choice.exitAlt> && _alt!=org.antlr.v4.runtime.atn.ATN.INVALID_ALT_NUMBER );
>>

Sync(s) ::= "sync(<s.expecting.name>);"

ThrowNoViableAlt(t) ::= "throw new NoViableAltException(this);"

TestSetInline(s) ::= <<
<s.bitsets:{bits | <if(rest(rest(bits.ttypes)))><bitsetBitfieldComparison(s, bits)><else><bitsetInlineComparison(s, bits)><endif>}; separator=" || ">
>>

// Java language spec 15.19 - shift operators mask operands rather than overflow to 0... need range test
testShiftInRange(shiftAmount) ::= <<
((<shiftAmount>) & ~0x3f) == 0
>>

// produces smaller bytecode only when bits.ttypes contains more than two items
bitsetBitfieldComparison(s, bits) ::= <%
(<testShiftInRange({<offsetShift(s.varName, bits.shift)>})> && ((1L \<\< <offsetShift(s.varName, bits.shift)>) & (<bits.ttypes:{ttype | (1L \<\< <offsetShift(ttype, bits.shift)>)}; separator=" | ">)) != 0)
%>

isZero ::= [
"0":true,
default:false
]

offsetShift(shiftAmount, offset) ::= <%
<if(!isZero.(offset))>(<shiftAmount> - <offset>)<else><shiftAmount><endif>
%>

// produces more efficient bytecode when bits.ttypes contains at most two items
bitsetInlineComparison(s, bits) ::= <%
<bits.ttypes:{ttype | <s.varName>==<ttype>}; separator=" || ">
%>

cases(ttypes) ::= <<
<ttypes:{t | case <t>:}; separator="\n">
>>

InvokeRule(r, argExprsChunks) ::= <<
setState(<r.stateNumber>); <if(r.labels)><r.labels:{l | <labelref(l)> = }><endif><r.name>(<if(r.ast.options.p)><r.ast.options.p><if(argExprsChunks)>,<endif><endif><argExprsChunks>);
>>

MatchToken(m) ::= <<
setState(<m.stateNumber>); <if(m.labels)><m.labels:{l | <labelref(l)> = }><endif>match(<m.name>);
>>

MatchSet(m, expr, capture) ::= "<CommonSetStuff(m, expr, capture, false)>"

MatchNotSet(m, expr, capture) ::= "<CommonSetStuff(m, expr, capture, true)>"

CommonSetStuff(m, expr, capture, invert) ::= <<
setState(<m.stateNumber>);
<if(m.labels)><m.labels:{l | <labelref(l)> = }>_input.LT(1);<endif>
<capture>
if ( <if(invert)><m.varName> \<= 0 || <else>!<endif>(<expr>) ) {
	<if(m.labels)><m.labels:{l | <labelref(l)> = }><endif>_errHandler.recoverInline(this);
}
consume();
>>

Wildcard(w) ::= <<
setState(<w.stateNumber>);
<if(w.labels)><w.labels:{l | <labelref(l)> = }><endif>matchWildcard();
>>

// ACTION STUFF

Action(a, foo, chunks) ::= "<chunks>"

ArgAction(a, chunks) ::= "<chunks>"

SemPred(p, chunks, failChunks) ::= <<
setState(<p.stateNumber>);
if (!(<chunks>)) throw new FailedPredicateException(this, <p.predicate><if(failChunks)>, <failChunks><elseif(p.msg)>, <p.msg><endif>);
>>

ExceptionClause(e, catchArg, catchAction) ::= <<
catch (<catchArg>) {
	<catchAction>
}
>>

// lexer actions are not associated with model objects

LexerSkipCommand()  ::= "skip();"
LexerMoreCommand()  ::= "more();"
LexerPopModeCommand() ::= "popMode();"

LexerTypeCommand(arg)      ::= "_type = <arg>;"
LexerChannelCommand(arg)   ::= "_channel = <arg>;"
LexerModeCommand(arg)      ::= "_mode = <arg>;"
LexerPushModeCommand(arg)  ::= "pushMode(<arg>);"

DefaultParserSuperClass(s) ::= "Parser"
DefaultLexerSuperClass(s)  ::= "Lexer"

ActionText(t) ::= "<t.text>"
ActionTemplate(t) ::= "<t.st>"
ArgRef(a) ::= "_localctx.<a.name>"
LocalRef(a) ::= "_localctx.<a.name>"
RetValueRef(a) ::= "_localctx.<a.name>"
QRetValueRef(a) ::= "<ctx(a)>.<a.dict>.<a.name>"
/** How to translate $tokenLabel */
TokenRef(t) ::= "<ctx(t)>.<t.name>"
LabelRef(t) ::= "<ctx(t)>.<t.name>"
ListLabelRef(t) ::= "<ctx(t)>.<ListLabelName(t.name)>"
SetAttr(s,rhsChunks) ::= "<ctx(s)>.<s.name> = <rhsChunks>;"

TokenLabelType() ::= "<file.TokenLabelType; null={Token}>"
InputSymbolType() ::= "<file.InputSymbolType; null={Token}>"

TokenPropertyRef_text(t) ::= "(<ctx(t)>.<t.label>!=null?<ctx(t)>.<t.label>.getText():null)"
TokenPropertyRef_type(t) ::= "(<ctx(t)>.<t.label>!=null?<ctx(t)>.<t.label>.getType():0)"
TokenPropertyRef_line(t) ::= "(<ctx(t)>.<t.label>!=null?<ctx(t)>.<t.label>.getLine():0)"
TokenPropertyRef_pos(t) ::= "(<ctx(t)>.<t.label>!=null?<ctx(t)>.<t.label>.getCharPositionInLine():0)"
TokenPropertyRef_channel(t) ::= "(<ctx(t)>.<t.label>!=null?<ctx(t)>.<t.label>.getChannel():0)"
TokenPropertyRef_index(t) ::= "(<ctx(t)>.<t.label>!=null?<ctx(t)>.<t.label>.getTokenIndex():0)"
TokenPropertyRef_int(t) ::= "(<ctx(t)>.<t.label>!=null?Integer.valueOf(<ctx(t)>.<t.label>.getText()):0)"

RulePropertyRef_start(r) ::= "(<ctx(r)>.<r.label>!=null?(<ctx(r)>.<r.label>.start):null)"
RulePropertyRef_stop(r)	 ::= "(<ctx(r)>.<r.label>!=null?(<ctx(r)>.<r.label>.stop):null)"
RulePropertyRef_text(r)	 ::= "(<ctx(r)>.<r.label>!=null?_input.getText(<ctx(r)>.<r.label>.start,<ctx(r)>.<r.label>.stop):null)"
RulePropertyRef_ctx(r)	 ::= "<ctx(r)>.<r.label>"

ThisRulePropertyRef_start(r) ::= "_localctx.start"
ThisRulePropertyRef_stop(r)	 ::= "_localctx.stop"
ThisRulePropertyRef_text(r)	 ::= "_input.getText(_localctx.start, _input.LT(-1))"
ThisRulePropertyRef_ctx(r)	 ::= "_localctx"

NonLocalAttrRef(s)		 ::= "((<s.ruleName; format=\"cap\">Context)getInvokingContext(<s.ruleIndex>)).<s.name>"
SetNonLocalAttr(s, rhsChunks)	  ::=
	"((<s.ruleName; format=\"cap\">Context)getInvokingContext(<s.ruleIndex>)).<s.name> = <rhsChunks>;"

AddToLabelList(a) ::= "<ctx(a.label)>.<a.listName>.add(<labelref(a.label)>);"

TokenDecl(t) ::= "<TokenLabelType()> <t.name>"
TokenTypeDecl(t) ::= "int <t.name>;"
TokenListDecl(t) ::= "List\<Token> <t.name> = new ArrayList\<Token>()"
RuleContextDecl(r) ::= "<r.ctxName> <r.name>"
RuleContextListDecl(rdecl) ::= "List\<<rdecl.ctxName>> <rdecl.name> = new ArrayList\<<rdecl.ctxName>>()"

ContextTokenGetterDecl(t)      ::=
    "public TerminalNode <t.name>() { return getToken(<parser.name>.<t.name>, 0); }"
ContextTokenListGetterDecl(t)  ::=
    "public List\<? extends TerminalNode> <t.name>() { return getTokens(<parser.name>.<t.name>); }"
ContextTokenListIndexedGetterDecl(t)  ::= <<
public TerminalNode <t.name>(int i) {
	return getToken(<parser.name>.<t.name>, i);
}
>>
ContextRuleGetterDecl(r)       ::= <<
public <r.ctxName> <r.name>() {
	return getRuleContext(<r.ctxName>.class,0);
}
>>
ContextRuleListGetterDecl(r)   ::= <<
public List\<? extends <r.ctxName>\> <r.name>() {
	return getRuleContexts(<r.ctxName>.class);
}
>>
ContextRuleListIndexedGetterDecl(r)   ::= <<
public <r.ctxName> <r.name>(int i) {
	return getRuleContext(<r.ctxName>.class,i);
}
>>

LexerRuleContext() ::= "RuleContext"

/** The rule context name is the rule followed by a suffix; e.g.,
 *	r becomes rContext.
 */
RuleContextNameSuffix() ::= "Context"

ImplicitTokenLabel(tokenName) ::= "<tokenName>"
ImplicitRuleLabel(ruleName)	  ::= "<ruleName>"
ImplicitSetLabel(id)		  ::= "_tset<id>"
ListLabelName(label)		  ::= "<label>"

CaptureNextToken(d) ::= "<d.varName> = _input.LT(1);"
CaptureNextTokenType(d) ::= "<d.varName> = _input.LA(1);"

StructDecl(struct,ctorAttrs,attrs,getters,dispatchMethods,interfaces,extensionMembers,
           superClass={ParserRuleContext}) ::= <<
public static class <struct.name> extends <superClass><if(interfaces)> implements <interfaces; separator=", "><endif> {
	<attrs:{a | public <a>;}; separator="\n">
	<getters:{g | <g>}; separator="\n">
	<if(ctorAttrs)>public <struct.name>(ParserRuleContext parent, int invokingState) { super(parent, invokingState); }<endif>
	public <struct.name>(ParserRuleContext parent, int invokingState<ctorAttrs:{a | , <a>}>) {
		super(parent, invokingState);
		<struct.ctorAttrs:{a | this.<a.name> = <a.name>;}; separator="\n">
	}
	@Override public int getRuleIndex() { return RULE_<struct.derivedFromName>; }
<if(struct.provideCopyFrom)> <! don't need copy unless we have subclasses !>
	public <struct.name>() { }
	public void copyFrom(<struct.name> ctx) {
		super.copyFrom(ctx);
		<struct.attrs:{a | this.<a.name> = ctx.<a.name>;}; separator="\n">
	}
<endif>
	<dispatchMethods; separator="\n">
	<extensionMembers; separator="\n">
}
>>

AltLabelStructDecl(struct,attrs,getters,dispatchMethods) ::= <<
public static class <struct.name> extends <currentRule.name; format="cap">Context {
	<attrs:{a | public <a>;}; separator="\n">
	<getters:{g | <g>}; separator="\n">
	public <struct.name>(<currentRule.name; format="cap">Context ctx) { copyFrom(ctx); }
	<dispatchMethods; separator="\n">
}
>>

ListenerDispatchMethod(method) ::= <<
@Override
public void <if(method.isEnter)>enter<else>exit<endif>Rule(ParseTreeListener listener) {
	if ( listener instanceof <parser.grammarName>Listener ) ((<parser.grammarName>Listener)listener).<if(method.isEnter)>enter<else>exit<endif><struct.derivedFromName; format="cap">(this);
}
>>

VisitorDispatchMethod(method) ::= <<
@Override
public \<Result> Result accept(ParseTreeVisitor\<? extends Result> visitor) {
	if ( visitor instanceof <parser.grammarName>Visitor\<?> ) return ((<parser.grammarName>Visitor\<? extends Result>)visitor).visit<struct.derivedFromName; format="cap">(this);
	else return visitor.visitChildren(this);
}
>>

AttributeDecl(d) ::= "<d.type> <d.name>"

/** If we don't know location of label def x, use this template */
labelref(x) ::= "<if(!x.isLocal)><typedContext(x.ctx)>.<endif><x.name>"

/** For any action chunk, what is correctly-typed context struct ptr? */
ctx(actionChunk) ::= "<typedContext(actionChunk.ctx)>"

// only casts _localctx to the type when the cast isn't redundant (i.e. to a sub-context for a labeled alt)
typedContext(ctx) ::= "<if(ctx.provideCopyFrom)>((<ctx.name>)_localctx)<else>_localctx<endif>"

// used for left-recursive rules
recRuleAltPredicate(ruleName,opPrec)  ::= "precpred(_ctx, <opPrec>)"
recRuleSetReturnAction(src,name)	  ::= "$<name>=$<src>.<name>;"
recRuleSetStopToken()                 ::= "_ctx.stop = _input.LT(-1);"

recRuleAltStartAction(ruleName, ctxName, label) ::= <<
_localctx = new <ctxName>Context(_parentctx, _parentState);
<if(label)>_localctx.<label> = _prevctx;<endif>
pushNewRecursionContext(_localctx, _startState, RULE_<ruleName>);
>>

recRuleLabeledAltStartAction(ruleName, currentAltLabel, label) ::= <<
_localctx = new <currentAltLabel; format="cap">Context(new <ruleName; format="cap">Context(_parentctx, _parentState));
<if(label)>((<currentAltLabel; format="cap">Context)_localctx).<label> = _prevctx;<endif>
pushNewRecursionContext(_localctx, _startState, RULE_<ruleName>);
>>

recRuleReplaceContext(ctxName) ::= <<
_localctx = new <ctxName>Context(_localctx);
_ctx = _localctx;
_prevctx = _localctx;
>>

recRuleSetPrevCtx() ::= <<
if ( _parseListeners!=null ) triggerExitRuleEvent();
_prevctx = _localctx;
>>


LexerFile(file, lexer, namedActions) ::= <<
<fileHeader(file.grammarFileName, file.ANTLRVersion)>
<if(file.genPackage)>
package <file.genPackage>;
<endif>
<namedActions.header>
import org.antlr.v4.runtime.Lexer;
import org.antlr.v4.runtime.CharStream;
import org.antlr.v4.runtime.Token;
import org.antlr.v4.runtime.TokenStream;
import org.antlr.v4.runtime.*;
import org.antlr.v4.runtime.atn.*;
import org.antlr.v4.runtime.dfa.DFA;
import org.antlr.v4.runtime.misc.*;

<lexer>
>>

Lexer(lexer, atn, actionFuncs, sempredFuncs, superClass) ::= <<
<<<<<<< HEAD
public <if(lexer.abstractRecognizer)>abstract <endif>class <lexer.name> extends <superClass> {
=======
@SuppressWarnings({"all", "warnings", "unchecked", "unused", "cast"})
public class <lexer.name> extends <superClass> {
    static { RuntimeMetaData.checkVersion("<lexerFile.ANTLRVersion>"); }
	protected static final DFA[] _decisionToDFA;
	protected static final PredictionContextCache _sharedContextCache =
		new PredictionContextCache();
>>>>>>> f3fcf5a7
	public static final int
		<lexer.tokens:{k | <k>=<lexer.tokens.(k)>}; separator=", ", wrap, anchor>;
	<rest(lexer.modes):{m| public static final int <m> = <i>;}; separator="\n">
	public static String[] modeNames = {
		<lexer.modes:{m| "<m>"}; separator=", ", wrap, anchor>
	};

	public static final String[] tokenNames = {
		<lexer.tokenNames:{t | <t>}; null="\"\<INVALID>\"", separator=", ", wrap, anchor>
	};
	public static final String[] ruleNames = {
		<lexer.ruleNames:{r | "<r>"}; separator=", ", wrap, anchor>
	};

	<namedActions.members>

	public <lexer.name>(CharStream input) {
		super(input);
		_interp = new LexerATNSimulator(this,_ATN);
	}

	@Override
	public String getGrammarFileName() { return "<lexer.grammarFileName>"; }

	@Override
	public String[] getTokenNames() { return tokenNames; }

	@Override
	public String[] getRuleNames() { return ruleNames; }

	@Override
	public String getSerializedATN() { return _serializedATN; }

	@Override
	public String[] getModeNames() { return modeNames; }

	<dumpActions(lexer, "", actionFuncs, sempredFuncs)>
	<atn>
}
>>

SerializedATN(model) ::= <<
<if(rest(model.segments))>
<! requires segmented representation !>
private static final int _serializedATNSegments = <length(model.segments)>;
<model.segments:{segment|private static final String _serializedATNSegment<i0> =
	"<segment; wrap={"+<\n><\t>"}>";}; separator="\n">
public static final String _serializedATN = Utils.join(
	new String[] {
		<model.segments:{segment | _serializedATNSegment<i0>}; separator=",\n">
	},
	""
);
<else>
<! only one segment, can be inlined !>
public static final String _serializedATN =
	"<model.serialized; wrap={"+<\n><\t>"}>";
<endif>
public static final ATN _ATN =
	new ATNDeserializer().deserialize(_serializedATN.toCharArray());
static {
<!	org.antlr.v4.tool.DOTGenerator dot = new org.antlr.v4.tool.DOTGenerator(null);!>
<!	System.out.println(dot.getDOT(_ATN.decisionToState.get(0), ruleNames, false));!>
<!	System.out.println(dot.getDOT(_ATN.ruleToStartState[2], ruleNames, false));!>
}
>>

/** Using a type to init value map, try to init a type; if not in table
 *	must be an object, default value is "null".
 */
initValue(typeName) ::= <<
<javaTypeInitMap.(typeName)>
>>

codeFileExtension() ::= ".java"<|MERGE_RESOLUTION|>--- conflicted
+++ resolved
@@ -216,17 +216,9 @@
 >>
 
 Parser_(parser, funcs, atn, sempredFuncs, ctor, superClass) ::= <<
-<<<<<<< HEAD
 public <if(parser.abstractRecognizer)>abstract <endif>class <parser.name> extends <superClass> {
-=======
-@SuppressWarnings({"all", "warnings", "unchecked", "unused", "cast"})
-public class <parser.name> extends <superClass> {
     static { RuntimeMetaData.checkVersion("<file.ANTLRVersion>"); }
 
-	protected static final DFA[] _decisionToDFA;
-	protected static final PredictionContextCache _sharedContextCache =
-		new PredictionContextCache();
->>>>>>> f3fcf5a7
 	<if(parser.tokens)>
 	public static final int
 		<parser.tokens:{k | <k>=<parser.tokens.(k)>}; separator=", ", wrap, anchor>;
@@ -919,16 +911,8 @@
 >>
 
 Lexer(lexer, atn, actionFuncs, sempredFuncs, superClass) ::= <<
-<<<<<<< HEAD
 public <if(lexer.abstractRecognizer)>abstract <endif>class <lexer.name> extends <superClass> {
-=======
-@SuppressWarnings({"all", "warnings", "unchecked", "unused", "cast"})
-public class <lexer.name> extends <superClass> {
     static { RuntimeMetaData.checkVersion("<lexerFile.ANTLRVersion>"); }
-	protected static final DFA[] _decisionToDFA;
-	protected static final PredictionContextCache _sharedContextCache =
-		new PredictionContextCache();
->>>>>>> f3fcf5a7
 	public static final int
 		<lexer.tokens:{k | <k>=<lexer.tokens.(k)>}; separator=", ", wrap, anchor>;
 	<rest(lexer.modes):{m| public static final int <m> = <i>;}; separator="\n">
