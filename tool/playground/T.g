--- conflicted
+++ resolved
@@ -1,13 +1,8 @@
 grammar T;
-<<<<<<< HEAD
-s : 'a' 'b' ;
-WS  : [ \n]+ -> skip ;
-=======
 s : e ';' ;
 e : e '*' e
   | ID
   | INT
   ;
 INT : '0'..'9'+;
-WS : (' '|'\n') {skip();} ;
->>>>>>> 9c1e58db
+WS : (' '|'\n') {skip();} ;