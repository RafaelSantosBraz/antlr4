--- conflicted
+++ resolved
@@ -1,16 +1,5 @@
-<<<<<<< HEAD
-grammar T;
-s : e ;
-e : a=e op=('*'|'/') b=e  {}
-  | INT {}
-  | '(' x=e ')' {}
-  ;
-INT : '0'..'9'+ ;
-WS : (' '|'\n') {skip();} ;
-=======
 lexer grammar T;
 
 A : 'a' {false}? ;
 B : 'a' ;
-WS : [ \n] ;
->>>>>>> abc0e2ef
+WS : [ \n] ;